<<<<<<< HEAD
# -*- coding: utf-8 -*-
=======
import collections
>>>>>>> bd689121
from datetime import datetime
import re
import sys

import nose
from nose.tools import assert_equal
import numpy as np
from pandas.tslib import iNaT, NaT
from pandas import Series, DataFrame, date_range, DatetimeIndex, Timestamp, Float64Index
from pandas import compat
from pandas.compat import range, long, lrange, lmap, u
from pandas.core.common import notnull, isnull, array_equivalent
import pandas.core.common as com
import pandas.util.testing as tm
import pandas.core.config as cf

_multiprocess_can_split_ = True


def test_mut_exclusive():
    msg = "mutually exclusive arguments: '[ab]' and '[ab]'"
    with tm.assertRaisesRegexp(TypeError, msg):
        com._mut_exclusive(a=1, b=2)
    assert com._mut_exclusive(a=1, b=None) == 1
    assert com._mut_exclusive(major=None, major_axis=None) is None


def test_is_sequence():
    is_seq = com.is_sequence
    assert(is_seq((1, 2)))
    assert(is_seq([1, 2]))
    assert(not is_seq("abcd"))
    assert(not is_seq(u("abcd")))
    assert(not is_seq(np.int64))

    class A(object):
        def __getitem__(self):
            return 1

    assert(not is_seq(A()))

def test_get_callable_name():
    from functools import partial
    getname = com._get_callable_name

    def fn(x): 
        return x
    lambda_ = lambda x: x
    part1 = partial(fn)
    part2 = partial(part1)
    class somecall(object):
        def __call__(self):
            return x

    assert getname(fn) == 'fn'
    assert getname(lambda_)
    assert getname(part1) == 'fn'
    assert getname(part2) == 'fn'
    assert getname(somecall()) == 'somecall'
    assert getname(1) is None


def test_notnull():
    assert notnull(1.)
    assert not notnull(None)
    assert not notnull(np.NaN)

    with cf.option_context("mode.use_inf_as_null", False):
        assert notnull(np.inf)
        assert notnull(-np.inf)

        arr = np.array([1.5, np.inf, 3.5, -np.inf])
        result = notnull(arr)
        assert result.all()

    with cf.option_context("mode.use_inf_as_null", True):
        assert not notnull(np.inf)
        assert not notnull(-np.inf)

        arr = np.array([1.5, np.inf, 3.5, -np.inf])
        result = notnull(arr)
        assert result.sum() == 2

    with cf.option_context("mode.use_inf_as_null", False):
        for s in [tm.makeFloatSeries(),tm.makeStringSeries(),
                  tm.makeObjectSeries(),tm.makeTimeSeries(),tm.makePeriodSeries()]:
            assert(isinstance(isnull(s), Series))

def test_isnull():
    assert not isnull(1.)
    assert isnull(None)
    assert isnull(np.NaN)
    assert not isnull(np.inf)
    assert not isnull(-np.inf)

    # series
    for s in [tm.makeFloatSeries(),tm.makeStringSeries(),
              tm.makeObjectSeries(),tm.makeTimeSeries(),tm.makePeriodSeries()]:
        assert(isinstance(isnull(s), Series))

    # frame
    for df in [tm.makeTimeDataFrame(),tm.makePeriodFrame(),tm.makeMixedDataFrame()]:
        result = isnull(df)
        expected = df.apply(isnull)
        tm.assert_frame_equal(result, expected)

    # panel
    for p in [ tm.makePanel(), tm.makePeriodPanel(), tm.add_nans(tm.makePanel()) ]:
        result = isnull(p)
        expected = p.apply(isnull)
        tm.assert_panel_equal(result, expected)

    # panel 4d
    for p in [ tm.makePanel4D(), tm.add_nans_panel4d(tm.makePanel4D()) ]:
        result = isnull(p)
        expected = p.apply(isnull)
        tm.assert_panel4d_equal(result, expected)

def test_isnull_lists():
    result = isnull([[False]])
    exp = np.array([[False]])
    assert(np.array_equal(result, exp))

    result = isnull([[1], [2]])
    exp = np.array([[False], [False]])
    assert(np.array_equal(result, exp))

    # list of strings / unicode
    result = isnull(['foo', 'bar'])
    assert(not result.any())

    result = isnull([u('foo'), u('bar')])
    assert(not result.any())

def test_isnull_nat():
    result = isnull([NaT])
    exp = np.array([True])
    assert(np.array_equal(result, exp))

    result = isnull(np.array([NaT], dtype=object))
    exp = np.array([True])
    assert(np.array_equal(result, exp))

def test_isnull_datetime():
    assert (not isnull(datetime.now()))
    assert notnull(datetime.now())

    idx = date_range('1/1/1990', periods=20)
    assert(notnull(idx).all())

    idx = np.asarray(idx)
    idx[0] = iNaT
    idx = DatetimeIndex(idx)
    mask = isnull(idx)
    assert(mask[0])
    assert(not mask[1:].any())


class TestIsNull(tm.TestCase):
    def test_0d_array(self):
        self.assertTrue(isnull(np.array(np.nan)))
        self.assertFalse(isnull(np.array(0.0)))
        self.assertFalse(isnull(np.array(0)))
        # test object dtype
        self.assertTrue(isnull(np.array(np.nan, dtype=object)))
        self.assertFalse(isnull(np.array(0.0, dtype=object)))
        self.assertFalse(isnull(np.array(0, dtype=object)))


def test_downcast_conv():
    # test downcasting

    arr = np.array([8.5, 8.6, 8.7, 8.8, 8.9999999999995])
    result = com._possibly_downcast_to_dtype(arr, 'infer')
    assert (np.array_equal(result, arr))

    arr = np.array([8., 8., 8., 8., 8.9999999999995])
    result = com._possibly_downcast_to_dtype(arr, 'infer')
    expected = np.array([8, 8, 8, 8, 9])
    assert (np.array_equal(result, expected))

    arr = np.array([8., 8., 8., 8., 9.0000000000005])
    result = com._possibly_downcast_to_dtype(arr, 'infer')
    expected = np.array([8, 8, 8, 8, 9])
    assert (np.array_equal(result, expected))

    # conversions

    expected = np.array([1,2])
    for dtype in [np.float64,object,np.int64]:
        arr = np.array([1.0,2.0],dtype=dtype)
        result = com._possibly_downcast_to_dtype(arr,'infer')
        tm.assert_almost_equal(result, expected)

    expected = np.array([1.0,2.0,np.nan])
    for dtype in [np.float64,object]:
        arr = np.array([1.0,2.0,np.nan],dtype=dtype)
        result = com._possibly_downcast_to_dtype(arr,'infer')
        tm.assert_almost_equal(result, expected)

    # empties
    for dtype in [np.int32,np.float64,np.float32,np.bool_,np.int64,object]:
        arr = np.array([],dtype=dtype)
        result = com._possibly_downcast_to_dtype(arr,'int64')
        tm.assert_almost_equal(result, np.array([],dtype=np.int64))
        assert result.dtype == np.int64

def test_array_equivalent():
    assert array_equivalent(np.array([np.nan, np.nan]),
                            np.array([np.nan, np.nan]))
    assert array_equivalent(np.array([np.nan, 1, np.nan]),
                            np.array([np.nan, 1, np.nan]))
    assert array_equivalent(np.array([np.nan, None], dtype='object'),
                            np.array([np.nan, None], dtype='object'))
    assert array_equivalent(np.array([np.nan, 1+1j], dtype='complex'),
                            np.array([np.nan, 1+1j], dtype='complex'))
    assert not array_equivalent(np.array([np.nan, 1+1j], dtype='complex'),
                                np.array([np.nan, 1+2j], dtype='complex'))
    assert not array_equivalent(np.array([np.nan, 1, np.nan]),
                                np.array([np.nan, 2, np.nan]))
    assert not array_equivalent(np.array(['a', 'b', 'c', 'd']), np.array(['e', 'e']))
    assert array_equivalent(Float64Index([0, np.nan]), Float64Index([0, np.nan]))
    assert not array_equivalent(Float64Index([0, np.nan]), Float64Index([1, np.nan]))
    assert array_equivalent(DatetimeIndex([0, np.nan]), DatetimeIndex([0, np.nan]))
    assert not array_equivalent(DatetimeIndex([0, np.nan]), DatetimeIndex([1, np.nan]))

def test_datetimeindex_from_empty_datetime64_array():
    for unit in [ 'ms', 'us', 'ns' ]:
        idx = DatetimeIndex(np.array([], dtype='datetime64[%s]' % unit))
        assert(len(idx) == 0)


def test_nan_to_nat_conversions():

    df = DataFrame(dict({
        'A' : np.asarray(lrange(10),dtype='float64'),
        'B' : Timestamp('20010101') }))
    df.iloc[3:6,:] = np.nan
    result = df.loc[4,'B'].value
    assert(result == iNaT)

    s = df['B'].copy()
    s._data = s._data.setitem(indexer=tuple([slice(8,9)]),value=np.nan)
    assert(isnull(s[8]))

    # numpy < 1.7.0 is wrong
    from distutils.version import LooseVersion
    if LooseVersion(np.__version__) >= '1.7.0':
        assert(s[8].value == np.datetime64('NaT').astype(np.int64))


def test_any_none():
    assert(com._any_none(1, 2, 3, None))
    assert(not com._any_none(1, 2, 3, 4))


def test_all_not_none():
    assert(com._all_not_none(1, 2, 3, 4))
    assert(not com._all_not_none(1, 2, 3, None))
    assert(not com._all_not_none(None, None, None, None))


def test_repr_binary_type():
    import string
    letters = string.ascii_letters
    btype = compat.binary_type
    try:
        raw = btype(letters, encoding=cf.get_option('display.encoding'))
    except TypeError:
        raw = btype(letters)
    b = compat.text_type(compat.bytes_to_str(raw))
    res = com.pprint_thing(b, quote_strings=True)
    assert_equal(res, repr(b))
    res = com.pprint_thing(b, quote_strings=False)
    assert_equal(res, b)


def test_adjoin():
    data = [['a', 'b', 'c'],
            ['dd', 'ee', 'ff'],
            ['ggg', 'hhh', 'iii']]
    expected = 'a  dd  ggg\nb  ee  hhh\nc  ff  iii'

    adjoined = com.adjoin(2, *data)

    assert(adjoined == expected)


def test_iterpairs():
    data = [1, 2, 3, 4]
    expected = [(1, 2),
                (2, 3),
                (3, 4)]

    result = list(com.iterpairs(data))

    assert(result == expected)


def test_split_ranges():
    def _bin(x, width):
        "return int(x) as a base2 string of given width"
        return ''.join(str((x >> i) & 1) for i in range(width - 1, -1, -1))

    def test_locs(mask):
        nfalse = sum(np.array(mask) == 0)

        remaining = 0
        for s, e in com.split_ranges(mask):
            remaining += e - s

            assert 0 not in mask[s:e]

        # make sure the total items covered by the ranges are a complete cover
        assert remaining + nfalse == len(mask)

    # exhaustively test all possible mask sequences of length 8
    ncols = 8
    for i in range(2 ** ncols):
        cols = lmap(int, list(_bin(i, ncols)))  # count up in base2
        mask = [cols[i] == 1 for i in range(len(cols))]
        test_locs(mask)

    # base cases
    test_locs([])
    test_locs([0])
    test_locs([1])


def test_indent():
    s = 'a b c\nd e f'
    result = com.indent(s, spaces=6)

    assert(result == '      a b c\n      d e f')


def test_banner():
    ban = com.banner('hi')
    assert(ban == ('%s\nhi\n%s' % ('=' * 80, '=' * 80)))


def test_map_indices_py():
    data = [4, 3, 2, 1]
    expected = {4: 0, 3: 1, 2: 2, 1: 3}

    result = com.map_indices_py(data)

    assert(result == expected)


def test_union():
    a = [1, 2, 3]
    b = [4, 5, 6]

    union = sorted(com.union(a, b))

    assert((a + b) == union)


def test_difference():
    a = [1, 2, 3]
    b = [1, 2, 3, 4, 5, 6]

    inter = sorted(com.difference(b, a))

    assert([4, 5, 6] == inter)


def test_intersection():
    a = [1, 2, 3]
    b = [1, 2, 3, 4, 5, 6]

    inter = sorted(com.intersection(a, b))

    assert(a == inter)


def test_groupby():
    values = ['foo', 'bar', 'baz', 'baz2', 'qux', 'foo3']
    expected = {'f': ['foo', 'foo3'],
                'b': ['bar', 'baz', 'baz2'],
                'q': ['qux']}

    grouped = com.groupby(values, lambda x: x[0])

    for k, v in grouped:
        assert v == expected[k]


def test_is_list_like():
    passes = ([], [1], (1,), (1, 2), {'a': 1}, set([1, 'a']), Series([1]),
              Series([]), Series(['a']).str)
    fails = (1, '2', object())

    for p in passes:
        assert com.is_list_like(p)

    for f in fails:
        assert not com.is_list_like(f)


def test_is_hashable():

    # all new-style classes are hashable by default
    class HashableClass(object):
        pass

    class UnhashableClass1(object):
        __hash__ = None

    class UnhashableClass2(object):
        def __hash__(self):
            raise TypeError("Not hashable")

    hashable = (
        1, 'a', tuple(), (1,), HashableClass(),
    )
    not_hashable = (
        [], UnhashableClass1(),
    )
    abc_hashable_not_really_hashable = (
        ([],), UnhashableClass2(),
    )

    for i in hashable:
        assert isinstance(i, collections.Hashable)
        assert com.is_hashable(i)
    for i in not_hashable:
        assert not isinstance(i, collections.Hashable)
        assert not com.is_hashable(i)
    for i in abc_hashable_not_really_hashable:
        assert isinstance(i, collections.Hashable)
        assert not com.is_hashable(i)

    # numpy.array is no longer collections.Hashable as of
    # https://github.com/numpy/numpy/pull/5326, just test
    # pandas.common.is_hashable()
    assert not com.is_hashable(np.array([]))

    # old-style classes in Python 2 don't appear hashable to
    # collections.Hashable but also seem to support hash() by default
    if sys.version_info[0] == 2:
        class OldStyleClass():
            pass
        c = OldStyleClass()
        assert not isinstance(c, collections.Hashable)
        assert not com.is_hashable(c)
        hash(c)  # this will not raise


def test_ensure_int32():
    values = np.arange(10, dtype=np.int32)
    result = com._ensure_int32(values)
    assert(result.dtype == np.int32)

    values = np.arange(10, dtype=np.int64)
    result = com._ensure_int32(values)
    assert(result.dtype == np.int32)


def test_ensure_platform_int():

    # verify that when we create certain types of indices
    # they remain the correct type under platform conversions
    from pandas.core.index import Int64Index

    # int64
    x = Int64Index([1, 2, 3], dtype='int64')
    assert(x.dtype == np.int64)

    pi = com._ensure_platform_int(x)
    assert(pi.dtype == np.int_)

    # int32
    x = Int64Index([1, 2, 3], dtype='int32')
    assert(x.dtype == np.int32)

    pi = com._ensure_platform_int(x)
    assert(pi.dtype == np.int_)

# TODO: fix this broken test

# def test_console_encode():
#     """
#     On Python 2, if sys.stdin.encoding is None (IPython with zmq frontend)
#     common.console_encode should encode things as utf-8.
#     """
#     if compat.PY3:
#         raise nose.SkipTest

#     with tm.stdin_encoding(encoding=None):
#         result = com.console_encode(u"\u05d0")
#         expected = u"\u05d0".encode('utf-8')
#         assert (result == expected)


def test_is_re():
    passes = re.compile('ad'),
    fails = 'x', 2, 3, object()

    for p in passes:
        assert com.is_re(p)

    for f in fails:
        assert not com.is_re(f)


def test_is_recompilable():
    passes = (r'a', u('x'), r'asdf', re.compile('adsf'),
              u(r'\u2233\s*'), re.compile(r''))
    fails = 1, [], object()

    for p in passes:
        assert com.is_re_compilable(p)

    for f in fails:
        assert not com.is_re_compilable(f)


class TestTake(tm.TestCase):
    # standard incompatible fill error
    fill_error = re.compile("Incompatible type for fill_value")

    _multiprocess_can_split_ = True

    def test_1d_with_out(self):
        def _test_dtype(dtype, can_hold_na):
            data = np.random.randint(0, 2, 4).astype(dtype)

            indexer = [2, 1, 0, 1]
            out = np.empty(4, dtype=dtype)
            com.take_1d(data, indexer, out=out)
            expected = data.take(indexer)
            tm.assert_almost_equal(out, expected)

            indexer = [2, 1, 0, -1]
            out = np.empty(4, dtype=dtype)
            if can_hold_na:
                com.take_1d(data, indexer, out=out)
                expected = data.take(indexer)
                expected[3] = np.nan
                tm.assert_almost_equal(out, expected)
            else:
                with tm.assertRaisesRegexp(TypeError, self.fill_error):
                    com.take_1d(data, indexer, out=out)
                # no exception o/w
                data.take(indexer, out=out)

        _test_dtype(np.float64, True)
        _test_dtype(np.float32, True)
        _test_dtype(np.uint64, False)
        _test_dtype(np.uint32, False)
        _test_dtype(np.uint16, False)
        _test_dtype(np.uint8, False)
        _test_dtype(np.int64, False)
        _test_dtype(np.int32, False)
        _test_dtype(np.int16, False)
        _test_dtype(np.int8, False)
        _test_dtype(np.object_, True)
        _test_dtype(np.bool, False)

    def test_1d_fill_nonna(self):
        def _test_dtype(dtype, fill_value, out_dtype):
            data = np.random.randint(0, 2, 4).astype(dtype)

            indexer = [2, 1, 0, -1]

            result = com.take_1d(data, indexer, fill_value=fill_value)
            assert((result[[0, 1, 2]] == data[[2, 1, 0]]).all())
            assert(result[3] == fill_value)
            assert(result.dtype == out_dtype)

            indexer = [2, 1, 0, 1]

            result = com.take_1d(data, indexer, fill_value=fill_value)
            assert((result[[0, 1, 2, 3]] == data[indexer]).all())
            assert(result.dtype == dtype)

        _test_dtype(np.int8, np.int16(127), np.int8)
        _test_dtype(np.int8, np.int16(128), np.int16)
        _test_dtype(np.int32, 1, np.int32)
        _test_dtype(np.int32, 2.0, np.float64)
        _test_dtype(np.int32, 3.0 + 4.0j, np.complex128)
        _test_dtype(np.int32, True, np.object_)
        _test_dtype(np.int32, '', np.object_)
        _test_dtype(np.float64, 1, np.float64)
        _test_dtype(np.float64, 2.0, np.float64)
        _test_dtype(np.float64, 3.0 + 4.0j, np.complex128)
        _test_dtype(np.float64, True, np.object_)
        _test_dtype(np.float64, '', np.object_)
        _test_dtype(np.complex128, 1, np.complex128)
        _test_dtype(np.complex128, 2.0, np.complex128)
        _test_dtype(np.complex128, 3.0 + 4.0j, np.complex128)
        _test_dtype(np.complex128, True, np.object_)
        _test_dtype(np.complex128, '', np.object_)
        _test_dtype(np.bool_, 1, np.object_)
        _test_dtype(np.bool_, 2.0, np.object_)
        _test_dtype(np.bool_, 3.0 + 4.0j, np.object_)
        _test_dtype(np.bool_, True, np.bool_)
        _test_dtype(np.bool_, '', np.object_)

    def test_2d_with_out(self):
        def _test_dtype(dtype, can_hold_na):
            data = np.random.randint(0, 2, (5, 3)).astype(dtype)

            indexer = [2, 1, 0, 1]
            out0 = np.empty((4, 3), dtype=dtype)
            out1 = np.empty((5, 4), dtype=dtype)
            com.take_nd(data, indexer, out=out0, axis=0)
            com.take_nd(data, indexer, out=out1, axis=1)
            expected0 = data.take(indexer, axis=0)
            expected1 = data.take(indexer, axis=1)
            tm.assert_almost_equal(out0, expected0)
            tm.assert_almost_equal(out1, expected1)

            indexer = [2, 1, 0, -1]
            out0 = np.empty((4, 3), dtype=dtype)
            out1 = np.empty((5, 4), dtype=dtype)
            if can_hold_na:
                com.take_nd(data, indexer, out=out0, axis=0)
                com.take_nd(data, indexer, out=out1, axis=1)
                expected0 = data.take(indexer, axis=0)
                expected1 = data.take(indexer, axis=1)
                expected0[3, :] = np.nan
                expected1[:, 3] = np.nan
                tm.assert_almost_equal(out0, expected0)
                tm.assert_almost_equal(out1, expected1)
            else:
                for i, out in enumerate([out0, out1]):
                    with tm.assertRaisesRegexp(TypeError, self.fill_error):
                        com.take_nd(data, indexer, out=out, axis=i)
                    # no exception o/w
                    data.take(indexer, out=out, axis=i)

        _test_dtype(np.float64, True)
        _test_dtype(np.float32, True)
        _test_dtype(np.uint64, False)
        _test_dtype(np.uint32, False)
        _test_dtype(np.uint16, False)
        _test_dtype(np.uint8, False)
        _test_dtype(np.int64, False)
        _test_dtype(np.int32, False)
        _test_dtype(np.int16, False)
        _test_dtype(np.int8, False)
        _test_dtype(np.object_, True)
        _test_dtype(np.bool, False)

    def test_2d_fill_nonna(self):
        def _test_dtype(dtype, fill_value, out_dtype):
            data = np.random.randint(0, 2, (5, 3)).astype(dtype)

            indexer = [2, 1, 0, -1]

            result = com.take_nd(data, indexer, axis=0, fill_value=fill_value)
            assert((result[[0, 1, 2], :] == data[[2, 1, 0], :]).all())
            assert((result[3, :] == fill_value).all())
            assert(result.dtype == out_dtype)

            result = com.take_nd(data, indexer, axis=1, fill_value=fill_value)
            assert((result[:, [0, 1, 2]] == data[:, [2, 1, 0]]).all())
            assert((result[:, 3] == fill_value).all())
            assert(result.dtype == out_dtype)

            indexer = [2, 1, 0, 1]

            result = com.take_nd(data, indexer, axis=0, fill_value=fill_value)
            assert((result[[0, 1, 2, 3], :] == data[indexer, :]).all())
            assert(result.dtype == dtype)

            result = com.take_nd(data, indexer, axis=1, fill_value=fill_value)
            assert((result[:, [0, 1, 2, 3]] == data[:, indexer]).all())
            assert(result.dtype == dtype)

        _test_dtype(np.int8, np.int16(127), np.int8)
        _test_dtype(np.int8, np.int16(128), np.int16)
        _test_dtype(np.int32, 1, np.int32)
        _test_dtype(np.int32, 2.0, np.float64)
        _test_dtype(np.int32, 3.0 + 4.0j, np.complex128)
        _test_dtype(np.int32, True, np.object_)
        _test_dtype(np.int32, '', np.object_)
        _test_dtype(np.float64, 1, np.float64)
        _test_dtype(np.float64, 2.0, np.float64)
        _test_dtype(np.float64, 3.0 + 4.0j, np.complex128)
        _test_dtype(np.float64, True, np.object_)
        _test_dtype(np.float64, '', np.object_)
        _test_dtype(np.complex128, 1, np.complex128)
        _test_dtype(np.complex128, 2.0, np.complex128)
        _test_dtype(np.complex128, 3.0 + 4.0j, np.complex128)
        _test_dtype(np.complex128, True, np.object_)
        _test_dtype(np.complex128, '', np.object_)
        _test_dtype(np.bool_, 1, np.object_)
        _test_dtype(np.bool_, 2.0, np.object_)
        _test_dtype(np.bool_, 3.0 + 4.0j, np.object_)
        _test_dtype(np.bool_, True, np.bool_)
        _test_dtype(np.bool_, '', np.object_)

    def test_3d_with_out(self):
        def _test_dtype(dtype, can_hold_na):
            data = np.random.randint(0, 2, (5, 4, 3)).astype(dtype)

            indexer = [2, 1, 0, 1]
            out0 = np.empty((4, 4, 3), dtype=dtype)
            out1 = np.empty((5, 4, 3), dtype=dtype)
            out2 = np.empty((5, 4, 4), dtype=dtype)
            com.take_nd(data, indexer, out=out0, axis=0)
            com.take_nd(data, indexer, out=out1, axis=1)
            com.take_nd(data, indexer, out=out2, axis=2)
            expected0 = data.take(indexer, axis=0)
            expected1 = data.take(indexer, axis=1)
            expected2 = data.take(indexer, axis=2)
            tm.assert_almost_equal(out0, expected0)
            tm.assert_almost_equal(out1, expected1)
            tm.assert_almost_equal(out2, expected2)

            indexer = [2, 1, 0, -1]
            out0 = np.empty((4, 4, 3), dtype=dtype)
            out1 = np.empty((5, 4, 3), dtype=dtype)
            out2 = np.empty((5, 4, 4), dtype=dtype)
            if can_hold_na:
                com.take_nd(data, indexer, out=out0, axis=0)
                com.take_nd(data, indexer, out=out1, axis=1)
                com.take_nd(data, indexer, out=out2, axis=2)
                expected0 = data.take(indexer, axis=0)
                expected1 = data.take(indexer, axis=1)
                expected2 = data.take(indexer, axis=2)
                expected0[3, :, :] = np.nan
                expected1[:, 3, :] = np.nan
                expected2[:, :, 3] = np.nan
                tm.assert_almost_equal(out0, expected0)
                tm.assert_almost_equal(out1, expected1)
                tm.assert_almost_equal(out2, expected2)
            else:
                for i, out in enumerate([out0, out1, out2]):
                    with tm.assertRaisesRegexp(TypeError, self.fill_error):
                        com.take_nd(data, indexer, out=out, axis=i)
                    # no exception o/w
                    data.take(indexer, out=out, axis=i)

        _test_dtype(np.float64, True)
        _test_dtype(np.float32, True)
        _test_dtype(np.uint64, False)
        _test_dtype(np.uint32, False)
        _test_dtype(np.uint16, False)
        _test_dtype(np.uint8, False)
        _test_dtype(np.int64, False)
        _test_dtype(np.int32, False)
        _test_dtype(np.int16, False)
        _test_dtype(np.int8, False)
        _test_dtype(np.object_, True)
        _test_dtype(np.bool, False)

    def test_3d_fill_nonna(self):
        def _test_dtype(dtype, fill_value, out_dtype):
            data = np.random.randint(0, 2, (5, 4, 3)).astype(dtype)

            indexer = [2, 1, 0, -1]

            result = com.take_nd(data, indexer, axis=0, fill_value=fill_value)
            assert((result[[0, 1, 2], :, :] == data[[2, 1, 0], :, :]).all())
            assert((result[3, :, :] == fill_value).all())
            assert(result.dtype == out_dtype)

            result = com.take_nd(data, indexer, axis=1, fill_value=fill_value)
            assert((result[:, [0, 1, 2], :] == data[:, [2, 1, 0], :]).all())
            assert((result[:, 3, :] == fill_value).all())
            assert(result.dtype == out_dtype)

            result = com.take_nd(data, indexer, axis=2, fill_value=fill_value)
            assert((result[:, :, [0, 1, 2]] == data[:, :, [2, 1, 0]]).all())
            assert((result[:, :, 3] == fill_value).all())
            assert(result.dtype == out_dtype)

            indexer = [2, 1, 0, 1]

            result = com.take_nd(data, indexer, axis=0, fill_value=fill_value)
            assert((result[[0, 1, 2, 3], :, :] == data[indexer, :, :]).all())
            assert(result.dtype == dtype)

            result = com.take_nd(data, indexer, axis=1, fill_value=fill_value)
            assert((result[:, [0, 1, 2, 3], :] == data[:, indexer, :]).all())
            assert(result.dtype == dtype)

            result = com.take_nd(data, indexer, axis=2, fill_value=fill_value)
            assert((result[:, :, [0, 1, 2, 3]] == data[:, :, indexer]).all())
            assert(result.dtype == dtype)

        _test_dtype(np.int8, np.int16(127), np.int8)
        _test_dtype(np.int8, np.int16(128), np.int16)
        _test_dtype(np.int32, 1, np.int32)
        _test_dtype(np.int32, 2.0, np.float64)
        _test_dtype(np.int32, 3.0 + 4.0j, np.complex128)
        _test_dtype(np.int32, True, np.object_)
        _test_dtype(np.int32, '', np.object_)
        _test_dtype(np.float64, 1, np.float64)
        _test_dtype(np.float64, 2.0, np.float64)
        _test_dtype(np.float64, 3.0 + 4.0j, np.complex128)
        _test_dtype(np.float64, True, np.object_)
        _test_dtype(np.float64, '', np.object_)
        _test_dtype(np.complex128, 1, np.complex128)
        _test_dtype(np.complex128, 2.0, np.complex128)
        _test_dtype(np.complex128, 3.0 + 4.0j, np.complex128)
        _test_dtype(np.complex128, True, np.object_)
        _test_dtype(np.complex128, '', np.object_)
        _test_dtype(np.bool_, 1, np.object_)
        _test_dtype(np.bool_, 2.0, np.object_)
        _test_dtype(np.bool_, 3.0 + 4.0j, np.object_)
        _test_dtype(np.bool_, True, np.bool_)
        _test_dtype(np.bool_, '', np.object_)

    def test_1d_other_dtypes(self):
        arr = np.random.randn(10).astype(np.float32)

        indexer = [1, 2, 3, -1]
        result = com.take_1d(arr, indexer)
        expected = arr.take(indexer)
        expected[-1] = np.nan
        tm.assert_almost_equal(result, expected)

    def test_2d_other_dtypes(self):
        arr = np.random.randn(10, 5).astype(np.float32)

        indexer = [1, 2, 3, -1]

        # axis=0
        result = com.take_nd(arr, indexer, axis=0)
        expected = arr.take(indexer, axis=0)
        expected[-1] = np.nan
        tm.assert_almost_equal(result, expected)

        # axis=1
        result = com.take_nd(arr, indexer, axis=1)
        expected = arr.take(indexer, axis=1)
        expected[:, -1] = np.nan
        tm.assert_almost_equal(result, expected)

    def test_1d_bool(self):
        arr = np.array([0, 1, 0], dtype=bool)

        result = com.take_1d(arr, [0, 2, 2, 1])
        expected = arr.take([0, 2, 2, 1])
        self.assert_numpy_array_equal(result, expected)

        result = com.take_1d(arr, [0, 2, -1])
        self.assertEqual(result.dtype, np.object_)

    def test_2d_bool(self):
        arr = np.array([[0, 1, 0],
                        [1, 0, 1],
                        [0, 1, 1]], dtype=bool)

        result = com.take_nd(arr, [0, 2, 2, 1])
        expected = arr.take([0, 2, 2, 1], axis=0)
        self.assert_numpy_array_equal(result, expected)

        result = com.take_nd(arr, [0, 2, 2, 1], axis=1)
        expected = arr.take([0, 2, 2, 1], axis=1)
        self.assert_numpy_array_equal(result, expected)

        result = com.take_nd(arr, [0, 2, -1])
        self.assertEqual(result.dtype, np.object_)

    def test_2d_float32(self):
        arr = np.random.randn(4, 3).astype(np.float32)
        indexer = [0, 2, -1, 1, -1]

        # axis=0
        result = com.take_nd(arr, indexer, axis=0)
        result2 = np.empty_like(result)
        com.take_nd(arr, indexer, axis=0, out=result2)
        tm.assert_almost_equal(result, result2)

        expected = arr.take(indexer, axis=0)
        expected[[2, 4], :] = np.nan
        tm.assert_almost_equal(result, expected)

        #### this now accepts a float32! # test with float64 out buffer
        out = np.empty((len(indexer), arr.shape[1]), dtype='float32')
        com.take_nd(arr, indexer, out=out)  # it works!

        # axis=1
        result = com.take_nd(arr, indexer, axis=1)
        result2 = np.empty_like(result)
        com.take_nd(arr, indexer, axis=1, out=result2)
        tm.assert_almost_equal(result, result2)

        expected = arr.take(indexer, axis=1)
        expected[:, [2, 4]] = np.nan
        tm.assert_almost_equal(result, expected)

    def test_2d_datetime64(self):
        # 2005/01/01 - 2006/01/01
        arr = np.random.randint(long(11045376), long(11360736), (5,3))*100000000000
        arr = arr.view(dtype='datetime64[ns]')
        indexer = [0, 2, -1, 1, -1]

        # axis=0
        result = com.take_nd(arr, indexer, axis=0)
        result2 = np.empty_like(result)
        com.take_nd(arr, indexer, axis=0, out=result2)
        tm.assert_almost_equal(result, result2)

        expected = arr.take(indexer, axis=0)
        expected.view(np.int64)[[2, 4], :] = iNaT
        tm.assert_almost_equal(result, expected)

        result = com.take_nd(arr, indexer, axis=0,
                             fill_value=datetime(2007, 1, 1))
        result2 = np.empty_like(result)
        com.take_nd(arr, indexer, out=result2, axis=0,
                    fill_value=datetime(2007, 1, 1))
        tm.assert_almost_equal(result, result2)

        expected = arr.take(indexer, axis=0)
        expected[[2, 4], :] = datetime(2007, 1, 1)
        tm.assert_almost_equal(result, expected)

        # axis=1
        result = com.take_nd(arr, indexer, axis=1)
        result2 = np.empty_like(result)
        com.take_nd(arr, indexer, axis=1, out=result2)
        tm.assert_almost_equal(result, result2)

        expected = arr.take(indexer, axis=1)
        expected.view(np.int64)[:, [2, 4]] = iNaT
        tm.assert_almost_equal(result, expected)

        result = com.take_nd(arr, indexer, axis=1,
                             fill_value=datetime(2007, 1, 1))
        result2 = np.empty_like(result)
        com.take_nd(arr, indexer, out=result2, axis=1,
                    fill_value=datetime(2007, 1, 1))
        tm.assert_almost_equal(result, result2)

        expected = arr.take(indexer, axis=1)
        expected[:, [2, 4]] = datetime(2007, 1, 1)
        tm.assert_almost_equal(result, expected)


if __name__ == '__main__':
    nose.runmodule(argv=[__file__, '-vvs', '-x', '--pdb', '--pdb-failure'],
                   exit=False)<|MERGE_RESOLUTION|>--- conflicted
+++ resolved
@@ -1,8 +1,5 @@
-<<<<<<< HEAD
 # -*- coding: utf-8 -*-
-=======
 import collections
->>>>>>> bd689121
 from datetime import datetime
 import re
 import sys
@@ -48,7 +45,7 @@
     from functools import partial
     getname = com._get_callable_name
 
-    def fn(x): 
+    def fn(x):
         return x
     lambda_ = lambda x: x
     part1 = partial(fn)
