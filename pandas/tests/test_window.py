from collections import OrderedDict
from datetime import datetime, timedelta
from itertools import product
import warnings
from warnings import catch_warnings

import numpy as np
from numpy.random import randn
import pytest

from pandas.errors import UnsupportedFunctionCall
import pandas._libs._window as libwindow_refactor
import pandas.util._test_decorators as td

import pandas as pd
<<<<<<< HEAD
from pandas import (
    DataFrame, Index, Series, Timestamp, bdate_range, concat, date_range,
    isna, notna)
=======
from pandas import DataFrame, Index, Series, Timestamp, bdate_range, concat, isna, notna
>>>>>>> 65e123c3
from pandas.core.base import DataError, SpecificationError
from pandas.core.sorting import safe_sort
import pandas.core.window as rwindow
import pandas.util.testing as tm

import pandas.tseries.offsets as offsets

N, K = 100, 10


def assert_equal(left, right):
    if isinstance(left, Series):
        tm.assert_series_equal(left, right)
    else:
        tm.assert_frame_equal(left, right)


@pytest.fixture(params=[True, False])
def raw(request):
    return request.param


@pytest.fixture(
    params=[
        "triang",
        "blackman",
        "hamming",
        "bartlett",
        "bohman",
        "blackmanharris",
        "nuttall",
        "barthann",
    ]
)
def win_types(request):
    return request.param


@pytest.fixture(params=["kaiser", "gaussian", "general_gaussian", "exponential"])
def win_types_special(request):
    return request.param


@pytest.fixture(
    params=["sum", "mean", "median", "max", "min", "var", "std", "kurt", "skew"]
)
def arithmetic_win_operators(request):
    return request.param


@pytest.fixture(params=['right', 'left', 'both', 'neither'])
def closed(request):
    return request.param


@pytest.fixture(params=[True, False])
def center(request):
    return request.param


@pytest.fixture(params=[None, 1])
def min_periods(request):
    return request.param


@pytest.fixture
def dummy_custom_indexer():

    class DummyIndexer(libwindow_refactor.BaseIndexer):

        def __init__(self, index, offset, keys):
            super().__init__(index, offset, keys)

        def get_window_bounds(self, **kwargs):
            pass

    idx = date_range('2019', freq='D', periods=3)
    offset = offsets.BusinessDay(1)
    keys = ['A']
    return DummyIndexer(index=idx, offset=offset, keys=keys)


class Base:

    _nan_locs = np.arange(20, 40)
    _inf_locs = np.array([])

    def _create_data(self):
        arr = randn(N)
        arr[self._nan_locs] = np.NaN

        self.arr = arr
        self.rng = bdate_range(datetime(2009, 1, 1), periods=N)
        self.series = Series(arr.copy(), index=self.rng)
        self.frame = DataFrame(randn(N, K), index=self.rng, columns=np.arange(K))


class TestApi(Base):
    def setup_method(self, method):
        self._create_data()

    def test_getitem(self):

        r = self.frame.rolling(window=5)
        tm.assert_index_equal(r._selected_obj.columns, self.frame.columns)

        r = self.frame.rolling(window=5)[1]
        assert r._selected_obj.name == self.frame.columns[1]

        # technically this is allowed
        r = self.frame.rolling(window=5)[1, 3]
        tm.assert_index_equal(r._selected_obj.columns, self.frame.columns[[1, 3]])

        r = self.frame.rolling(window=5)[[1, 3]]
        tm.assert_index_equal(r._selected_obj.columns, self.frame.columns[[1, 3]])

    def test_select_bad_cols(self):
        df = DataFrame([[1, 2]], columns=["A", "B"])
        g = df.rolling(window=5)
        with pytest.raises(KeyError, match="Columns not found: 'C'"):
            g[["C"]]
        with pytest.raises(KeyError, match="^[^A]+$"):
            # A should not be referenced as a bad column...
            # will have to rethink regex if you change message!
            g[["A", "C"]]

    def test_attribute_access(self):

        df = DataFrame([[1, 2]], columns=["A", "B"])
        r = df.rolling(window=5)
        tm.assert_series_equal(r.A.sum(), r["A"].sum())
        msg = "'Rolling' object has no attribute 'F'"
        with pytest.raises(AttributeError, match=msg):
            r.F

    def tests_skip_nuisance(self):

        df = DataFrame({"A": range(5), "B": range(5, 10), "C": "foo"})
        r = df.rolling(window=3)
        result = r[["A", "B"]].sum()
        expected = DataFrame(
            {"A": [np.nan, np.nan, 3, 6, 9], "B": [np.nan, np.nan, 18, 21, 24]},
            columns=list("AB"),
        )
        tm.assert_frame_equal(result, expected)

    def test_skip_sum_object_raises(self):
        df = DataFrame({"A": range(5), "B": range(5, 10), "C": "foo"})
        r = df.rolling(window=3)
        result = r.sum()
        expected = DataFrame(
            {"A": [np.nan, np.nan, 3, 6, 9], "B": [np.nan, np.nan, 18, 21, 24]},
            columns=list("AB"),
        )
        tm.assert_frame_equal(result, expected)

    def test_agg(self):
        df = DataFrame({"A": range(5), "B": range(0, 10, 2)})

        r = df.rolling(window=3)
        a_mean = r["A"].mean()
        a_std = r["A"].std()
        a_sum = r["A"].sum()
        b_mean = r["B"].mean()
        b_std = r["B"].std()
        b_sum = r["B"].sum()

        result = r.aggregate([np.mean, np.std])
        expected = concat([a_mean, a_std, b_mean, b_std], axis=1)
        expected.columns = pd.MultiIndex.from_product([["A", "B"], ["mean", "std"]])
        tm.assert_frame_equal(result, expected)

        result = r.aggregate({"A": np.mean, "B": np.std})

        expected = concat([a_mean, b_std], axis=1)
        tm.assert_frame_equal(result, expected, check_like=True)

        result = r.aggregate({"A": ["mean", "std"]})
        expected = concat([a_mean, a_std], axis=1)
        expected.columns = pd.MultiIndex.from_tuples([("A", "mean"), ("A", "std")])
        tm.assert_frame_equal(result, expected)

        result = r["A"].aggregate(["mean", "sum"])
        expected = concat([a_mean, a_sum], axis=1)
        expected.columns = ["mean", "sum"]
        tm.assert_frame_equal(result, expected)

        with catch_warnings(record=True):
            # using a dict with renaming
            warnings.simplefilter("ignore", FutureWarning)
            result = r.aggregate({"A": {"mean": "mean", "sum": "sum"}})
        expected = concat([a_mean, a_sum], axis=1)
        expected.columns = pd.MultiIndex.from_tuples([("A", "mean"), ("A", "sum")])
        tm.assert_frame_equal(result, expected, check_like=True)

        with catch_warnings(record=True):
            warnings.simplefilter("ignore", FutureWarning)
            result = r.aggregate(
                {
                    "A": {"mean": "mean", "sum": "sum"},
                    "B": {"mean2": "mean", "sum2": "sum"},
                }
            )
        expected = concat([a_mean, a_sum, b_mean, b_sum], axis=1)
        exp_cols = [("A", "mean"), ("A", "sum"), ("B", "mean2"), ("B", "sum2")]
        expected.columns = pd.MultiIndex.from_tuples(exp_cols)
        tm.assert_frame_equal(result, expected, check_like=True)

        result = r.aggregate({"A": ["mean", "std"], "B": ["mean", "std"]})
        expected = concat([a_mean, a_std, b_mean, b_std], axis=1)

        exp_cols = [("A", "mean"), ("A", "std"), ("B", "mean"), ("B", "std")]
        expected.columns = pd.MultiIndex.from_tuples(exp_cols)
        tm.assert_frame_equal(result, expected, check_like=True)

    def test_agg_apply(self, raw):

        # passed lambda
        df = DataFrame({"A": range(5), "B": range(0, 10, 2)})

        r = df.rolling(window=3)
        a_sum = r["A"].sum()

        result = r.agg({"A": np.sum, "B": lambda x: np.std(x, ddof=1)})
        rcustom = r["B"].apply(lambda x: np.std(x, ddof=1), raw=raw)
        expected = concat([a_sum, rcustom], axis=1)
        tm.assert_frame_equal(result, expected, check_like=True)

    def test_agg_consistency(self):

        df = DataFrame({"A": range(5), "B": range(0, 10, 2)})
        r = df.rolling(window=3)

        result = r.agg([np.sum, np.mean]).columns
        expected = pd.MultiIndex.from_product([list("AB"), ["sum", "mean"]])
        tm.assert_index_equal(result, expected)

        result = r["A"].agg([np.sum, np.mean]).columns
        expected = Index(["sum", "mean"])
        tm.assert_index_equal(result, expected)

        result = r.agg({"A": [np.sum, np.mean]}).columns
        expected = pd.MultiIndex.from_tuples([("A", "sum"), ("A", "mean")])
        tm.assert_index_equal(result, expected)

    def test_agg_nested_dicts(self):

        # API change for disallowing these types of nested dicts
        df = DataFrame({"A": range(5), "B": range(0, 10, 2)})
        r = df.rolling(window=3)

        msg = r"cannot perform renaming for (r1|r2) with a nested dictionary"
        with pytest.raises(SpecificationError, match=msg):
            r.aggregate({"r1": {"A": ["mean", "sum"]}, "r2": {"B": ["mean", "sum"]}})

        expected = concat(
            [r["A"].mean(), r["A"].std(), r["B"].mean(), r["B"].std()], axis=1
        )
        expected.columns = pd.MultiIndex.from_tuples(
            [("ra", "mean"), ("ra", "std"), ("rb", "mean"), ("rb", "std")]
        )
        with catch_warnings(record=True):
            warnings.simplefilter("ignore", FutureWarning)
            result = r[["A", "B"]].agg(
                {"A": {"ra": ["mean", "std"]}, "B": {"rb": ["mean", "std"]}}
            )
        tm.assert_frame_equal(result, expected, check_like=True)

        with catch_warnings(record=True):
            warnings.simplefilter("ignore", FutureWarning)
            result = r.agg({"A": {"ra": ["mean", "std"]}, "B": {"rb": ["mean", "std"]}})
        expected.columns = pd.MultiIndex.from_tuples(
            [
                ("A", "ra", "mean"),
                ("A", "ra", "std"),
                ("B", "rb", "mean"),
                ("B", "rb", "std"),
            ]
        )
        tm.assert_frame_equal(result, expected, check_like=True)

    def test_count_nonnumeric_types(self):
        # GH12541
        cols = [
            "int",
            "float",
            "string",
            "datetime",
            "timedelta",
            "periods",
            "fl_inf",
            "fl_nan",
            "str_nan",
            "dt_nat",
            "periods_nat",
        ]

        df = DataFrame(
            {
                "int": [1, 2, 3],
                "float": [4.0, 5.0, 6.0],
                "string": list("abc"),
                "datetime": pd.date_range("20170101", periods=3),
                "timedelta": pd.timedelta_range("1 s", periods=3, freq="s"),
                "periods": [
                    pd.Period("2012-01"),
                    pd.Period("2012-02"),
                    pd.Period("2012-03"),
                ],
                "fl_inf": [1.0, 2.0, np.Inf],
                "fl_nan": [1.0, 2.0, np.NaN],
                "str_nan": ["aa", "bb", np.NaN],
                "dt_nat": [
                    Timestamp("20170101"),
                    Timestamp("20170203"),
                    Timestamp(None),
                ],
                "periods_nat": [
                    pd.Period("2012-01"),
                    pd.Period("2012-02"),
                    pd.Period(None),
                ],
            },
            columns=cols,
        )

        expected = DataFrame(
            {
                "int": [1.0, 2.0, 2.0],
                "float": [1.0, 2.0, 2.0],
                "string": [1.0, 2.0, 2.0],
                "datetime": [1.0, 2.0, 2.0],
                "timedelta": [1.0, 2.0, 2.0],
                "periods": [1.0, 2.0, 2.0],
                "fl_inf": [1.0, 2.0, 2.0],
                "fl_nan": [1.0, 2.0, 1.0],
                "str_nan": [1.0, 2.0, 1.0],
                "dt_nat": [1.0, 2.0, 1.0],
                "periods_nat": [1.0, 2.0, 1.0],
            },
            columns=cols,
        )

        result = df.rolling(window=2).count()
        tm.assert_frame_equal(result, expected)

        result = df.rolling(1).count()
        expected = df.notna().astype(float)
        tm.assert_frame_equal(result, expected)

    @td.skip_if_no_scipy
    @pytest.mark.filterwarnings("ignore:can't resolve:ImportWarning")
    def test_window_with_args(self):
        # make sure that we are aggregating window functions correctly with arg
        r = Series(np.random.randn(100)).rolling(
            window=10, min_periods=1, win_type="gaussian"
        )
        expected = concat([r.mean(std=10), r.mean(std=0.01)], axis=1)
        expected.columns = ["<lambda>", "<lambda>"]
        result = r.aggregate([lambda x: x.mean(std=10), lambda x: x.mean(std=0.01)])
        tm.assert_frame_equal(result, expected)

        def a(x):
            return x.mean(std=10)

        def b(x):
            return x.mean(std=0.01)

        expected = concat([r.mean(std=10), r.mean(std=0.01)], axis=1)
        expected.columns = ["a", "b"]
        result = r.aggregate([a, b])
        tm.assert_frame_equal(result, expected)

    def test_preserve_metadata(self):
        # GH 10565
        s = Series(np.arange(100), name="foo")

        s2 = s.rolling(30).sum()
        s3 = s.rolling(20).sum()
        assert s2.name == "foo"
        assert s3.name == "foo"

    @pytest.mark.parametrize(
        "func,window_size,expected_vals",
        [
            (
                "rolling",
                2,
                [
                    [np.nan, np.nan, np.nan, np.nan],
                    [15.0, 20.0, 25.0, 20.0],
                    [25.0, 30.0, 35.0, 30.0],
                    [np.nan, np.nan, np.nan, np.nan],
                    [20.0, 30.0, 35.0, 30.0],
                    [35.0, 40.0, 60.0, 40.0],
                    [60.0, 80.0, 85.0, 80],
                ],
            ),
            (
                "expanding",
                None,
                [
                    [10.0, 10.0, 20.0, 20.0],
                    [15.0, 20.0, 25.0, 20.0],
                    [20.0, 30.0, 30.0, 20.0],
                    [10.0, 10.0, 30.0, 30.0],
                    [20.0, 30.0, 35.0, 30.0],
                    [26.666667, 40.0, 50.0, 30.0],
                    [40.0, 80.0, 60.0, 30.0],
                ],
            ),
        ],
    )
    def test_multiple_agg_funcs(self, func, window_size, expected_vals):
        # GH 15072
        df = pd.DataFrame(
            [
                ["A", 10, 20],
                ["A", 20, 30],
                ["A", 30, 40],
                ["B", 10, 30],
                ["B", 30, 40],
                ["B", 40, 80],
                ["B", 80, 90],
            ],
            columns=["stock", "low", "high"],
        )

        f = getattr(df.groupby("stock"), func)
        if window_size:
            window = f(window_size)
        else:
            window = f()

        index = pd.MultiIndex.from_tuples(
            [("A", 0), ("A", 1), ("A", 2), ("B", 3), ("B", 4), ("B", 5), ("B", 6)],
            names=["stock", None],
        )
        columns = pd.MultiIndex.from_tuples(
            [("low", "mean"), ("low", "max"), ("high", "mean"), ("high", "min")]
        )
        expected = pd.DataFrame(expected_vals, index=index, columns=columns)

        result = window.agg(
            OrderedDict((("low", ["mean", "max"]), ("high", ["mean", "min"])))
        )

        tm.assert_frame_equal(result, expected)


@pytest.mark.filterwarnings("ignore:can't resolve package:ImportWarning")
class TestWindow(Base):
    def setup_method(self, method):
        self._create_data()

    @td.skip_if_no_scipy
    @pytest.mark.parametrize("which", ["series", "frame"])
    def test_constructor(self, which):
        # GH 12669

        o = getattr(self, which)
        c = o.rolling

        # valid
        c(win_type="boxcar", window=2, min_periods=1)
        c(win_type="boxcar", window=2, min_periods=1, center=True)
        c(win_type="boxcar", window=2, min_periods=1, center=False)

        # not valid
        for w in [2.0, "foo", np.array([2])]:
            with pytest.raises(ValueError):
                c(win_type="boxcar", window=2, min_periods=w)
            with pytest.raises(ValueError):
                c(win_type="boxcar", window=2, min_periods=1, center=w)

        for wt in ["foobar", 1]:
            with pytest.raises(ValueError):
                c(win_type=wt, window=2)

    @td.skip_if_no_scipy
    @pytest.mark.parametrize("which", ["series", "frame"])
    def test_constructor_with_win_type(self, which, win_types):
        # GH 12669
        o = getattr(self, which)
        c = o.rolling
        c(win_type=win_types, window=2)

    @pytest.mark.parametrize("method", ["sum", "mean"])
    def test_numpy_compat(self, method):
        # see gh-12811
        w = rwindow.Window(Series([2, 4, 6]), window=[0, 2])

        msg = "numpy operations are not valid with window objects"

        with pytest.raises(UnsupportedFunctionCall, match=msg):
            getattr(w, method)(1, 2, 3)
        with pytest.raises(UnsupportedFunctionCall, match=msg):
            getattr(w, method)(dtype=np.float64)


class TestRolling(Base):
    def setup_method(self, method):
        self._create_data()

    def test_doc_string(self):

        df = DataFrame({"B": [0, 1, 2, np.nan, 4]})
        df
        df.rolling(2).sum()
        df.rolling(2, min_periods=1).sum()

    @pytest.mark.parametrize("which", ["series", "frame"])
    def test_constructor(self, which):
        # GH 12669

        o = getattr(self, which)
        c = o.rolling

        # valid
        c(window=2)
        c(window=2, min_periods=1)
        c(window=2, min_periods=1, center=True)
        c(window=2, min_periods=1, center=False)

        # GH 13383
        with pytest.raises(ValueError):
            c(0)
            c(-1)

        # not valid
        for w in [2.0, "foo", np.array([2])]:
            with pytest.raises(ValueError):
                c(window=w)
            with pytest.raises(ValueError):
                c(window=2, min_periods=w)
            with pytest.raises(ValueError):
                c(window=2, min_periods=1, center=w)

    @td.skip_if_no_scipy
    @pytest.mark.parametrize("which", ["series", "frame"])
    def test_constructor_with_win_type(self, which):
        # GH 13383
        o = getattr(self, which)
        c = o.rolling
        with pytest.raises(ValueError):
            c(-1, win_type="boxcar")

    @pytest.mark.parametrize("window", [timedelta(days=3), pd.Timedelta(days=3)])
    def test_constructor_with_timedelta_window(self, window):
        # GH 15440
        n = 10
        df = DataFrame(
            {"value": np.arange(n)},
            index=pd.date_range("2015-12-24", periods=n, freq="D"),
        )
        expected_data = np.append([0.0, 1.0], np.arange(3.0, 27.0, 3))

        result = df.rolling(window=window).sum()
        expected = DataFrame(
            {"value": expected_data},
            index=pd.date_range("2015-12-24", periods=n, freq="D"),
        )
        tm.assert_frame_equal(result, expected)
        expected = df.rolling("3D").sum()
        tm.assert_frame_equal(result, expected)

    @pytest.mark.parametrize("window", [timedelta(days=3), pd.Timedelta(days=3), "3D"])
    def test_constructor_timedelta_window_and_minperiods(self, window, raw):
        # GH 15305
        n = 10
        df = DataFrame(
            {"value": np.arange(n)},
            index=pd.date_range("2017-08-08", periods=n, freq="D"),
        )
        expected = DataFrame(
            {"value": np.append([np.NaN, 1.0], np.arange(3.0, 27.0, 3))},
            index=pd.date_range("2017-08-08", periods=n, freq="D"),
        )
        result_roll_sum = df.rolling(window=window, min_periods=2).sum()
        result_roll_generic = df.rolling(window=window, min_periods=2).apply(
            sum, raw=raw
        )
        tm.assert_frame_equal(result_roll_sum, expected)
        tm.assert_frame_equal(result_roll_generic, expected)

    @pytest.mark.parametrize("method", ["std", "mean", "sum", "max", "min", "var"])
    def test_numpy_compat(self, method):
        # see gh-12811
        r = rwindow.Rolling(Series([2, 4, 6]), window=2)

        msg = "numpy operations are not valid with window objects"

        with pytest.raises(UnsupportedFunctionCall, match=msg):
            getattr(r, method)(1, 2, 3)
        with pytest.raises(UnsupportedFunctionCall, match=msg):
            getattr(r, method)(dtype=np.float64)

    def test_closed(self):
        df = DataFrame({"A": [0, 1, 2, 3, 4]})
        # closed only allowed for datetimelike
        with pytest.raises(ValueError):
            df.rolling(window=3, closed="neither")

    @pytest.mark.parametrize("closed", ["neither", "left"])
    def test_closed_empty(self, closed, arithmetic_win_operators):
        # GH 26005
        func_name = arithmetic_win_operators
        ser = pd.Series(
            data=np.arange(5), index=pd.date_range("2000", periods=5, freq="2D")
        )
        roll = ser.rolling("1D", closed=closed)

        result = getattr(roll, func_name)()
        expected = pd.Series([np.nan] * 5, index=ser.index)
        tm.assert_series_equal(result, expected)

    @pytest.mark.parametrize("func", ["min", "max"])
    def test_closed_one_entry(self, func):
        # GH24718
        ser = pd.Series(data=[2], index=pd.date_range("2000", periods=1))
        result = getattr(ser.rolling("10D", closed="left"), func)()
        tm.assert_series_equal(result, pd.Series([np.nan], index=ser.index))

    @pytest.mark.parametrize("func", ["min", "max"])
    def test_closed_one_entry_groupby(self, func):
        # GH24718
        ser = pd.DataFrame(
            data={"A": [1, 1, 2], "B": [3, 2, 1]},
            index=pd.date_range("2000", periods=3),
        )
        result = getattr(
            ser.groupby("A", sort=False)["B"].rolling("10D", closed="left"), func
        )()
        exp_idx = pd.MultiIndex.from_arrays(
            arrays=[[1, 1, 2], ser.index], names=("A", None)
        )
        expected = pd.Series(data=[np.nan, 3, np.nan], index=exp_idx, name="B")
        tm.assert_series_equal(result, expected)

    @pytest.mark.parametrize("input_dtype", ["int", "float"])
    @pytest.mark.parametrize(
        "func,closed,expected",
        [
            ("min", "right", [0.0, 0, 0, 1, 2, 3, 4, 5, 6, 7]),
            ("min", "both", [0.0, 0, 0, 0, 1, 2, 3, 4, 5, 6]),
            ("min", "neither", [np.nan, 0, 0, 1, 2, 3, 4, 5, 6, 7]),
            ("min", "left", [np.nan, 0, 0, 0, 1, 2, 3, 4, 5, 6]),
            ("max", "right", [0.0, 1, 2, 3, 4, 5, 6, 7, 8, 9]),
            ("max", "both", [0.0, 1, 2, 3, 4, 5, 6, 7, 8, 9]),
            ("max", "neither", [np.nan, 0, 1, 2, 3, 4, 5, 6, 7, 8]),
            ("max", "left", [np.nan, 0, 1, 2, 3, 4, 5, 6, 7, 8]),
        ],
    )
    def test_closed_min_max_datetime(self, input_dtype, func, closed, expected):
        # see gh-21704
        ser = pd.Series(
            data=np.arange(10).astype(input_dtype),
            index=pd.date_range("2000", periods=10),
        )

        result = getattr(ser.rolling("3D", closed=closed), func)()
        expected = pd.Series(expected, index=ser.index)
        tm.assert_series_equal(result, expected)

    def test_closed_uneven(self):
        # see gh-21704
        ser = pd.Series(data=np.arange(10), index=pd.date_range("2000", periods=10))

        # uneven
        ser = ser.drop(index=ser.index[[1, 5]])
        result = ser.rolling("3D", closed="left").min()
        expected = pd.Series([np.nan, 0, 0, 2, 3, 4, 6, 6], index=ser.index)
        tm.assert_series_equal(result, expected)

    @pytest.mark.parametrize(
        "func,closed,expected",
        [
            ("min", "right", [np.nan, 0, 0, 1, 2, 3, 4, 5, np.nan, np.nan]),
            ("min", "both", [np.nan, 0, 0, 0, 1, 2, 3, 4, 5, np.nan]),
            ("min", "neither", [np.nan, np.nan, 0, 1, 2, 3, 4, 5, np.nan, np.nan]),
            ("min", "left", [np.nan, np.nan, 0, 0, 1, 2, 3, 4, 5, np.nan]),
            ("max", "right", [np.nan, 1, 2, 3, 4, 5, 6, 6, np.nan, np.nan]),
            ("max", "both", [np.nan, 1, 2, 3, 4, 5, 6, 6, 6, np.nan]),
            ("max", "neither", [np.nan, np.nan, 1, 2, 3, 4, 5, 6, np.nan, np.nan]),
            ("max", "left", [np.nan, np.nan, 1, 2, 3, 4, 5, 6, 6, np.nan]),
        ],
    )
    def test_closed_min_max_minp(self, func, closed, expected):
        # see gh-21704
        ser = pd.Series(data=np.arange(10), index=pd.date_range("2000", periods=10))
        ser[ser.index[-3:]] = np.nan
        result = getattr(ser.rolling("3D", min_periods=2, closed=closed), func)()
        expected = pd.Series(expected, index=ser.index)
        tm.assert_series_equal(result, expected)

    @pytest.mark.parametrize(
        "closed,expected",
        [
            ("right", [0, 0.5, 1, 2, 3, 4, 5, 6, 7, 8]),
            ("both", [0, 0.5, 1, 1.5, 2.5, 3.5, 4.5, 5.5, 6.5, 7.5]),
            ("neither", [np.nan, 0, 0.5, 1.5, 2.5, 3.5, 4.5, 5.5, 6.5, 7.5]),
            ("left", [np.nan, 0, 0.5, 1, 2, 3, 4, 5, 6, 7]),
        ],
    )
    def test_closed_median_quantile(self, closed, expected):
        # GH 26005
        ser = pd.Series(data=np.arange(10), index=pd.date_range("2000", periods=10))
        roll = ser.rolling("3D", closed=closed)
        expected = pd.Series(expected, index=ser.index)

        result = roll.median()
        tm.assert_series_equal(result, expected)

        result = roll.quantile(0.5)
        tm.assert_series_equal(result, expected)

    @pytest.mark.parametrize("roller", ["1s", 1])
    def tests_empty_df_rolling(self, roller):
        # GH 15819 Verifies that datetime and integer rolling windows can be
        # applied to empty DataFrames
        expected = DataFrame()
        result = DataFrame().rolling(roller).sum()
        tm.assert_frame_equal(result, expected)

        # Verifies that datetime and integer rolling windows can be applied to
        # empty DataFrames with datetime index
        expected = DataFrame(index=pd.DatetimeIndex([]))
        result = DataFrame(index=pd.DatetimeIndex([])).rolling(roller).sum()
        tm.assert_frame_equal(result, expected)

    def test_empty_window_median_quantile(self):
        # GH 26005
        expected = pd.Series([np.nan, np.nan, np.nan])
        roll = pd.Series(np.arange(3)).rolling(0)

        result = roll.median()
        tm.assert_series_equal(result, expected)

        result = roll.quantile(0.1)
        tm.assert_series_equal(result, expected)

    def test_missing_minp_zero(self):
        # https://github.com/pandas-dev/pandas/pull/18921
        # minp=0
        x = pd.Series([np.nan])
        result = x.rolling(1, min_periods=0).sum()
        expected = pd.Series([0.0])
        tm.assert_series_equal(result, expected)

        # minp=1
        result = x.rolling(1, min_periods=1).sum()
        expected = pd.Series([np.nan])
        tm.assert_series_equal(result, expected)

    def test_missing_minp_zero_variable(self):
        # https://github.com/pandas-dev/pandas/pull/18921
        x = pd.Series(
            [np.nan] * 4,
            index=pd.DatetimeIndex(
                ["2017-01-01", "2017-01-04", "2017-01-06", "2017-01-07"]
            ),
        )
        result = x.rolling(pd.Timedelta("2d"), min_periods=0).sum()
        expected = pd.Series(0.0, index=x.index)
        tm.assert_series_equal(result, expected)

    def test_multi_index_names(self):

        # GH 16789, 16825
        cols = pd.MultiIndex.from_product(
            [["A", "B"], ["C", "D", "E"]], names=["1", "2"]
        )
        df = DataFrame(np.ones((10, 6)), columns=cols)
        result = df.rolling(3).cov()

        tm.assert_index_equal(result.columns, df.columns)
        assert result.index.names == [None, "1", "2"]

    @pytest.mark.parametrize("klass", [pd.Series, pd.DataFrame])
    def test_iter_raises(self, klass):
        # https://github.com/pandas-dev/pandas/issues/11704
        # Iteration over a Window
        obj = klass([1, 2, 3, 4])
        with pytest.raises(NotImplementedError):
            iter(obj.rolling(2))

    def test_rolling_axis_sum(self, axis_frame):
        # see gh-23372.
        df = DataFrame(np.ones((10, 20)))
        axis = df._get_axis_number(axis_frame)

        if axis == 0:
            expected = DataFrame({i: [np.nan] * 2 + [3.0] * 8 for i in range(20)})
        else:
            # axis == 1
            expected = DataFrame([[np.nan] * 2 + [3.0] * 18] * 10)

        result = df.rolling(3, axis=axis_frame).sum()
        tm.assert_frame_equal(result, expected)

    def test_rolling_axis_count(self, axis_frame):
        # see gh-26055
        df = DataFrame({"x": range(3), "y": range(3)})

        axis = df._get_axis_number(axis_frame)

        if axis in [0, "index"]:
            expected = DataFrame({"x": [1.0, 2.0, 2.0], "y": [1.0, 2.0, 2.0]})
        else:
            expected = DataFrame({"x": [1.0, 1.0, 1.0], "y": [2.0, 2.0, 2.0]})

        result = df.rolling(2, axis=axis_frame).count()
        tm.assert_frame_equal(result, expected)


class TestExpanding(Base):
    def setup_method(self, method):
        self._create_data()

    def test_doc_string(self):

        df = DataFrame({"B": [0, 1, 2, np.nan, 4]})
        df
        df.expanding(2).sum()

    @pytest.mark.parametrize("which", ["series", "frame"])
    def test_constructor(self, which):
        # GH 12669

        o = getattr(self, which)
        c = o.expanding

        # valid
        c(min_periods=1)
        c(min_periods=1, center=True)
        c(min_periods=1, center=False)

        # not valid
        for w in [2.0, "foo", np.array([2])]:
            with pytest.raises(ValueError):
                c(min_periods=w)
            with pytest.raises(ValueError):
                c(min_periods=1, center=w)

    @pytest.mark.parametrize("method", ["std", "mean", "sum", "max", "min", "var"])
    def test_numpy_compat(self, method):
        # see gh-12811
        e = rwindow.Expanding(Series([2, 4, 6]), window=2)

        msg = "numpy operations are not valid with window objects"

        with pytest.raises(UnsupportedFunctionCall, match=msg):
            getattr(e, method)(1, 2, 3)
        with pytest.raises(UnsupportedFunctionCall, match=msg):
            getattr(e, method)(dtype=np.float64)

    @pytest.mark.parametrize(
        "expander",
        [
            1,
            pytest.param(
                "ls",
                marks=pytest.mark.xfail(
                    reason="GH#16425 expanding with offset not supported"
                ),
            ),
        ],
    )
    def test_empty_df_expanding(self, expander):
        # GH 15819 Verifies that datetime and integer expanding windows can be
        # applied to empty DataFrames

        expected = DataFrame()
        result = DataFrame().expanding(expander).sum()
        tm.assert_frame_equal(result, expected)

        # Verifies that datetime and integer expanding windows can be applied
        # to empty DataFrames with datetime index
        expected = DataFrame(index=pd.DatetimeIndex([]))
        result = DataFrame(index=pd.DatetimeIndex([])).expanding(expander).sum()
        tm.assert_frame_equal(result, expected)

    def test_missing_minp_zero(self):
        # https://github.com/pandas-dev/pandas/pull/18921
        # minp=0
        x = pd.Series([np.nan])
        result = x.expanding(min_periods=0).sum()
        expected = pd.Series([0.0])
        tm.assert_series_equal(result, expected)

        # minp=1
        result = x.expanding(min_periods=1).sum()
        expected = pd.Series([np.nan])
        tm.assert_series_equal(result, expected)

    @pytest.mark.parametrize("klass", [pd.Series, pd.DataFrame])
    def test_iter_raises(self, klass):
        # https://github.com/pandas-dev/pandas/issues/11704
        # Iteration over a Window
        obj = klass([1, 2, 3, 4])
        with pytest.raises(NotImplementedError):
            iter(obj.expanding(2))

    def test_expanding_axis(self, axis_frame):
        # see gh-23372.
        df = DataFrame(np.ones((10, 20)))
        axis = df._get_axis_number(axis_frame)

        if axis == 0:
            expected = DataFrame(
                {i: [np.nan] * 2 + [float(j) for j in range(3, 11)] for i in range(20)}
            )
        else:
            # axis == 1
            expected = DataFrame([[np.nan] * 2 + [float(i) for i in range(3, 21)]] * 10)

        result = df.expanding(3, axis=axis_frame).sum()
        tm.assert_frame_equal(result, expected)


class TestEWM(Base):
    def setup_method(self, method):
        self._create_data()

    def test_doc_string(self):

        df = DataFrame({"B": [0, 1, 2, np.nan, 4]})
        df
        df.ewm(com=0.5).mean()

    @pytest.mark.parametrize("which", ["series", "frame"])
    def test_constructor(self, which):
        o = getattr(self, which)
        c = o.ewm

        # valid
        c(com=0.5)
        c(span=1.5)
        c(alpha=0.5)
        c(halflife=0.75)
        c(com=0.5, span=None)
        c(alpha=0.5, com=None)
        c(halflife=0.75, alpha=None)

        # not valid: mutually exclusive
        with pytest.raises(ValueError):
            c(com=0.5, alpha=0.5)
        with pytest.raises(ValueError):
            c(span=1.5, halflife=0.75)
        with pytest.raises(ValueError):
            c(alpha=0.5, span=1.5)

        # not valid: com < 0
        with pytest.raises(ValueError):
            c(com=-0.5)

        # not valid: span < 1
        with pytest.raises(ValueError):
            c(span=0.5)

        # not valid: halflife <= 0
        with pytest.raises(ValueError):
            c(halflife=0)

        # not valid: alpha <= 0 or alpha > 1
        for alpha in (-0.5, 1.5):
            with pytest.raises(ValueError):
                c(alpha=alpha)

    @pytest.mark.parametrize("method", ["std", "mean", "var"])
    def test_numpy_compat(self, method):
        # see gh-12811
        e = rwindow.EWM(Series([2, 4, 6]), alpha=0.5)

        msg = "numpy operations are not valid with window objects"

        with pytest.raises(UnsupportedFunctionCall, match=msg):
            getattr(e, method)(1, 2, 3)
        with pytest.raises(UnsupportedFunctionCall, match=msg):
            getattr(e, method)(dtype=np.float64)


# gh-12373 : rolling functions error on float32 data
# make sure rolling functions works for different dtypes
#
# NOTE that these are yielded tests and so _create_data
# is explicitly called.
#
# further note that we are only checking rolling for fully dtype
# compliance (though both expanding and ewm inherit)
class Dtype:
    window = 2

    funcs = {
        "count": lambda v: v.count(),
        "max": lambda v: v.max(),
        "min": lambda v: v.min(),
        "sum": lambda v: v.sum(),
        "mean": lambda v: v.mean(),
        "std": lambda v: v.std(),
        "var": lambda v: v.var(),
        "median": lambda v: v.median(),
    }

    def get_expects(self):
        expects = {
            "sr1": {
                "count": Series([1, 2, 2, 2, 2], dtype="float64"),
                "max": Series([np.nan, 1, 2, 3, 4], dtype="float64"),
                "min": Series([np.nan, 0, 1, 2, 3], dtype="float64"),
                "sum": Series([np.nan, 1, 3, 5, 7], dtype="float64"),
                "mean": Series([np.nan, 0.5, 1.5, 2.5, 3.5], dtype="float64"),
                "std": Series([np.nan] + [np.sqrt(0.5)] * 4, dtype="float64"),
                "var": Series([np.nan, 0.5, 0.5, 0.5, 0.5], dtype="float64"),
                "median": Series([np.nan, 0.5, 1.5, 2.5, 3.5], dtype="float64"),
            },
            "sr2": {
                "count": Series([1, 2, 2, 2, 2], dtype="float64"),
                "max": Series([np.nan, 10, 8, 6, 4], dtype="float64"),
                "min": Series([np.nan, 8, 6, 4, 2], dtype="float64"),
                "sum": Series([np.nan, 18, 14, 10, 6], dtype="float64"),
                "mean": Series([np.nan, 9, 7, 5, 3], dtype="float64"),
                "std": Series([np.nan] + [np.sqrt(2)] * 4, dtype="float64"),
                "var": Series([np.nan, 2, 2, 2, 2], dtype="float64"),
                "median": Series([np.nan, 9, 7, 5, 3], dtype="float64"),
            },
            "df": {
                "count": DataFrame(
                    {0: Series([1, 2, 2, 2, 2]), 1: Series([1, 2, 2, 2, 2])},
                    dtype="float64",
                ),
                "max": DataFrame(
                    {0: Series([np.nan, 2, 4, 6, 8]), 1: Series([np.nan, 3, 5, 7, 9])},
                    dtype="float64",
                ),
                "min": DataFrame(
                    {0: Series([np.nan, 0, 2, 4, 6]), 1: Series([np.nan, 1, 3, 5, 7])},
                    dtype="float64",
                ),
                "sum": DataFrame(
                    {
                        0: Series([np.nan, 2, 6, 10, 14]),
                        1: Series([np.nan, 4, 8, 12, 16]),
                    },
                    dtype="float64",
                ),
                "mean": DataFrame(
                    {0: Series([np.nan, 1, 3, 5, 7]), 1: Series([np.nan, 2, 4, 6, 8])},
                    dtype="float64",
                ),
                "std": DataFrame(
                    {
                        0: Series([np.nan] + [np.sqrt(2)] * 4),
                        1: Series([np.nan] + [np.sqrt(2)] * 4),
                    },
                    dtype="float64",
                ),
                "var": DataFrame(
                    {0: Series([np.nan, 2, 2, 2, 2]), 1: Series([np.nan, 2, 2, 2, 2])},
                    dtype="float64",
                ),
                "median": DataFrame(
                    {0: Series([np.nan, 1, 3, 5, 7]), 1: Series([np.nan, 2, 4, 6, 8])},
                    dtype="float64",
                ),
            },
        }
        return expects

    def _create_dtype_data(self, dtype):
        sr1 = Series(np.arange(5), dtype=dtype)
        sr2 = Series(np.arange(10, 0, -2), dtype=dtype)
        df = DataFrame(np.arange(10).reshape((5, 2)), dtype=dtype)

        data = {"sr1": sr1, "sr2": sr2, "df": df}

        return data

    def _create_data(self):
        self.data = self._create_dtype_data(self.dtype)
        self.expects = self.get_expects()

    def test_dtypes(self):
        self._create_data()
        for f_name, d_name in product(self.funcs.keys(), self.data.keys()):

            f = self.funcs[f_name]
            d = self.data[d_name]
            exp = self.expects[d_name][f_name]
            self.check_dtypes(f, f_name, d, d_name, exp)

    def check_dtypes(self, f, f_name, d, d_name, exp):
        roll = d.rolling(window=self.window)
        result = f(roll)
        tm.assert_almost_equal(result, exp)


class TestDtype_object(Dtype):
    dtype = object


class Dtype_integer(Dtype):
    pass


class TestDtype_int8(Dtype_integer):
    dtype = np.int8


class TestDtype_int16(Dtype_integer):
    dtype = np.int16


class TestDtype_int32(Dtype_integer):
    dtype = np.int32


class TestDtype_int64(Dtype_integer):
    dtype = np.int64


class Dtype_uinteger(Dtype):
    pass


class TestDtype_uint8(Dtype_uinteger):
    dtype = np.uint8


class TestDtype_uint16(Dtype_uinteger):
    dtype = np.uint16


class TestDtype_uint32(Dtype_uinteger):
    dtype = np.uint32


class TestDtype_uint64(Dtype_uinteger):
    dtype = np.uint64


class Dtype_float(Dtype):
    pass


class TestDtype_float16(Dtype_float):
    dtype = np.float16


class TestDtype_float32(Dtype_float):
    dtype = np.float32


class TestDtype_float64(Dtype_float):
    dtype = np.float64


class TestDtype_category(Dtype):
    dtype = "category"
    include_df = False

    def _create_dtype_data(self, dtype):
        sr1 = Series(range(5), dtype=dtype)
        sr2 = Series(range(10, 0, -2), dtype=dtype)

        data = {"sr1": sr1, "sr2": sr2}

        return data


class DatetimeLike(Dtype):
    def check_dtypes(self, f, f_name, d, d_name, exp):

        roll = d.rolling(window=self.window)
        if f_name == "count":
            result = f(roll)
            tm.assert_almost_equal(result, exp)

        else:
            with pytest.raises(DataError):
                f(roll)


class TestDtype_timedelta(DatetimeLike):
    dtype = np.dtype("m8[ns]")


class TestDtype_datetime(DatetimeLike):
    dtype = np.dtype("M8[ns]")


class TestDtype_datetime64UTC(DatetimeLike):
    dtype = "datetime64[ns, UTC]"

    def _create_data(self):
        pytest.skip(
            "direct creation of extension dtype "
            "datetime64[ns, UTC] is not supported ATM"
        )


@pytest.mark.filterwarnings("ignore:can't resolve package:ImportWarning")
class TestMoments(Base):
    def setup_method(self, method):
        self._create_data()

    def test_centered_axis_validation(self):

        # ok
        Series(np.ones(10)).rolling(window=3, center=True, axis=0).mean()

        # bad axis
        with pytest.raises(ValueError):
            Series(np.ones(10)).rolling(window=3, center=True, axis=1).mean()

        # ok ok
        DataFrame(np.ones((10, 10))).rolling(window=3, center=True, axis=0).mean()
        DataFrame(np.ones((10, 10))).rolling(window=3, center=True, axis=1).mean()

        # bad axis
        with pytest.raises(ValueError):
            (DataFrame(np.ones((10, 10))).rolling(window=3, center=True, axis=2).mean())

    def test_rolling_sum(self):
        self._check_moment_func(np.nansum, name="sum", zero_min_periods_equal=False)

    def test_rolling_count(self):
        counter = lambda x: np.isfinite(x).astype(float).sum()
        self._check_moment_func(
            counter, name="count", has_min_periods=False, fill_value=0
        )

    def test_rolling_mean(self):
        self._check_moment_func(np.mean, name="mean")

    @td.skip_if_no_scipy
    def test_cmov_mean(self):
        # GH 8238
        vals = np.array(
            [6.95, 15.21, 4.72, 9.12, 13.81, 13.49, 16.68, 9.48, 10.63, 14.48]
        )
        result = Series(vals).rolling(5, center=True).mean()
        expected = Series(
            [
                np.nan,
                np.nan,
                9.962,
                11.27,
                11.564,
                12.516,
                12.818,
                12.952,
                np.nan,
                np.nan,
            ]
        )
        tm.assert_series_equal(expected, result)

    @td.skip_if_no_scipy
    def test_cmov_window(self):
        # GH 8238
        vals = np.array(
            [6.95, 15.21, 4.72, 9.12, 13.81, 13.49, 16.68, 9.48, 10.63, 14.48]
        )
        result = Series(vals).rolling(5, win_type="boxcar", center=True).mean()
        expected = Series(
            [
                np.nan,
                np.nan,
                9.962,
                11.27,
                11.564,
                12.516,
                12.818,
                12.952,
                np.nan,
                np.nan,
            ]
        )
        tm.assert_series_equal(expected, result)

    @td.skip_if_no_scipy
    def test_cmov_window_corner(self):
        # GH 8238
        # all nan
        vals = pd.Series([np.nan] * 10)
        result = vals.rolling(5, center=True, win_type="boxcar").mean()
        assert np.isnan(result).all()

        # empty
        vals = pd.Series([])
        result = vals.rolling(5, center=True, win_type="boxcar").mean()
        assert len(result) == 0

        # shorter than window
        vals = pd.Series(np.random.randn(5))
        result = vals.rolling(10, win_type="boxcar").mean()
        assert np.isnan(result).all()
        assert len(result) == 5

    @td.skip_if_no_scipy
    def test_cmov_window_frame(self):
        # Gh 8238
        vals = np.array(
            [
                [12.18, 3.64],
                [10.18, 9.16],
                [13.24, 14.61],
                [4.51, 8.11],
                [6.15, 11.44],
                [9.14, 6.21],
                [11.31, 10.67],
                [2.94, 6.51],
                [9.42, 8.39],
                [12.44, 7.34],
            ]
        )

        xp = np.array(
            [
                [np.nan, np.nan],
                [np.nan, np.nan],
                [9.252, 9.392],
                [8.644, 9.906],
                [8.87, 10.208],
                [6.81, 8.588],
                [7.792, 8.644],
                [9.05, 7.824],
                [np.nan, np.nan],
                [np.nan, np.nan],
            ]
        )

        # DataFrame
        rs = DataFrame(vals).rolling(5, win_type="boxcar", center=True).mean()
        tm.assert_frame_equal(DataFrame(xp), rs)

        # invalid method
        with pytest.raises(AttributeError):
            (DataFrame(vals).rolling(5, win_type="boxcar", center=True).std())

        # sum
        xp = np.array(
            [
                [np.nan, np.nan],
                [np.nan, np.nan],
                [46.26, 46.96],
                [43.22, 49.53],
                [44.35, 51.04],
                [34.05, 42.94],
                [38.96, 43.22],
                [45.25, 39.12],
                [np.nan, np.nan],
                [np.nan, np.nan],
            ]
        )

        rs = DataFrame(vals).rolling(5, win_type="boxcar", center=True).sum()
        tm.assert_frame_equal(DataFrame(xp), rs)

    @td.skip_if_no_scipy
    def test_cmov_window_na_min_periods(self):
        # min_periods
        vals = Series(np.random.randn(10))
        vals[4] = np.nan
        vals[8] = np.nan

        xp = vals.rolling(5, min_periods=4, center=True).mean()
        rs = vals.rolling(5, win_type="boxcar", min_periods=4, center=True).mean()
        tm.assert_series_equal(xp, rs)

    @td.skip_if_no_scipy
    def test_cmov_window_regular(self, win_types):
        # GH 8238
        vals = np.array(
            [6.95, 15.21, 4.72, 9.12, 13.81, 13.49, 16.68, 9.48, 10.63, 14.48]
        )
        xps = {
            "hamming": [
                np.nan,
                np.nan,
                8.71384,
                9.56348,
                12.38009,
                14.03687,
                13.8567,
                11.81473,
                np.nan,
                np.nan,
            ],
            "triang": [
                np.nan,
                np.nan,
                9.28667,
                10.34667,
                12.00556,
                13.33889,
                13.38,
                12.33667,
                np.nan,
                np.nan,
            ],
            "barthann": [
                np.nan,
                np.nan,
                8.4425,
                9.1925,
                12.5575,
                14.3675,
                14.0825,
                11.5675,
                np.nan,
                np.nan,
            ],
            "bohman": [
                np.nan,
                np.nan,
                7.61599,
                9.1764,
                12.83559,
                14.17267,
                14.65923,
                11.10401,
                np.nan,
                np.nan,
            ],
            "blackmanharris": [
                np.nan,
                np.nan,
                6.97691,
                9.16438,
                13.05052,
                14.02156,
                15.10512,
                10.74574,
                np.nan,
                np.nan,
            ],
            "nuttall": [
                np.nan,
                np.nan,
                7.04618,
                9.16786,
                13.02671,
                14.03559,
                15.05657,
                10.78514,
                np.nan,
                np.nan,
            ],
            "blackman": [
                np.nan,
                np.nan,
                7.73345,
                9.17869,
                12.79607,
                14.20036,
                14.57726,
                11.16988,
                np.nan,
                np.nan,
            ],
            "bartlett": [
                np.nan,
                np.nan,
                8.4425,
                9.1925,
                12.5575,
                14.3675,
                14.0825,
                11.5675,
                np.nan,
                np.nan,
            ],
        }

        xp = Series(xps[win_types])
        rs = Series(vals).rolling(5, win_type=win_types, center=True).mean()
        tm.assert_series_equal(xp, rs)

    @td.skip_if_no_scipy
    def test_cmov_window_regular_linear_range(self, win_types):
        # GH 8238
        vals = np.array(range(10), dtype=np.float)
        xp = vals.copy()
        xp[:2] = np.nan
        xp[-2:] = np.nan
        xp = Series(xp)

        rs = Series(vals).rolling(5, win_type=win_types, center=True).mean()
        tm.assert_series_equal(xp, rs)

    @td.skip_if_no_scipy
    def test_cmov_window_regular_missing_data(self, win_types):
        # GH 8238
        vals = np.array(
            [6.95, 15.21, 4.72, 9.12, 13.81, 13.49, 16.68, np.nan, 10.63, 14.48]
        )
        xps = {
            "bartlett": [
                np.nan,
                np.nan,
                9.70333,
                10.5225,
                8.4425,
                9.1925,
                12.5575,
                14.3675,
                15.61667,
                13.655,
            ],
            "blackman": [
                np.nan,
                np.nan,
                9.04582,
                11.41536,
                7.73345,
                9.17869,
                12.79607,
                14.20036,
                15.8706,
                13.655,
            ],
            "barthann": [
                np.nan,
                np.nan,
                9.70333,
                10.5225,
                8.4425,
                9.1925,
                12.5575,
                14.3675,
                15.61667,
                13.655,
            ],
            "bohman": [
                np.nan,
                np.nan,
                8.9444,
                11.56327,
                7.61599,
                9.1764,
                12.83559,
                14.17267,
                15.90976,
                13.655,
            ],
            "hamming": [
                np.nan,
                np.nan,
                9.59321,
                10.29694,
                8.71384,
                9.56348,
                12.38009,
                14.20565,
                15.24694,
                13.69758,
            ],
            "nuttall": [
                np.nan,
                np.nan,
                8.47693,
                12.2821,
                7.04618,
                9.16786,
                13.02671,
                14.03673,
                16.08759,
                13.65553,
            ],
            "triang": [
                np.nan,
                np.nan,
                9.33167,
                9.76125,
                9.28667,
                10.34667,
                12.00556,
                13.82125,
                14.49429,
                13.765,
            ],
            "blackmanharris": [
                np.nan,
                np.nan,
                8.42526,
                12.36824,
                6.97691,
                9.16438,
                13.05052,
                14.02175,
                16.1098,
                13.65509,
            ],
        }

        xp = Series(xps[win_types])
        rs = Series(vals).rolling(5, win_type=win_types, min_periods=3).mean()
        tm.assert_series_equal(xp, rs)

    @td.skip_if_no_scipy
    def test_cmov_window_special(self, win_types_special):
        # GH 8238
        kwds = {
            "kaiser": {"beta": 1.0},
            "gaussian": {"std": 1.0},
            "general_gaussian": {"power": 2.0, "width": 2.0},
            "exponential": {"tau": 10},
        }

        vals = np.array(
            [6.95, 15.21, 4.72, 9.12, 13.81, 13.49, 16.68, 9.48, 10.63, 14.48]
        )

        xps = {
            "gaussian": [
                np.nan,
                np.nan,
                8.97297,
                9.76077,
                12.24763,
                13.89053,
                13.65671,
                12.01002,
                np.nan,
                np.nan,
            ],
            "general_gaussian": [
                np.nan,
                np.nan,
                9.85011,
                10.71589,
                11.73161,
                13.08516,
                12.95111,
                12.74577,
                np.nan,
                np.nan,
            ],
            "kaiser": [
                np.nan,
                np.nan,
                9.86851,
                11.02969,
                11.65161,
                12.75129,
                12.90702,
                12.83757,
                np.nan,
                np.nan,
            ],
            "exponential": [
                np.nan,
                np.nan,
                9.83364,
                11.10472,
                11.64551,
                12.66138,
                12.92379,
                12.83770,
                np.nan,
                np.nan,
            ],
        }

        xp = Series(xps[win_types_special])
        rs = (
            Series(vals)
            .rolling(5, win_type=win_types_special, center=True)
            .mean(**kwds[win_types_special])
        )
        tm.assert_series_equal(xp, rs)

    @td.skip_if_no_scipy
    def test_cmov_window_special_linear_range(self, win_types_special):
        # GH 8238
        kwds = {
            "kaiser": {"beta": 1.0},
            "gaussian": {"std": 1.0},
            "general_gaussian": {"power": 2.0, "width": 2.0},
            "slepian": {"width": 0.5},
            "exponential": {"tau": 10},
        }

        vals = np.array(range(10), dtype=np.float)
        xp = vals.copy()
        xp[:2] = np.nan
        xp[-2:] = np.nan
        xp = Series(xp)

        rs = (
            Series(vals)
            .rolling(5, win_type=win_types_special, center=True)
            .mean(**kwds[win_types_special])
        )
        tm.assert_series_equal(xp, rs)

    def test_rolling_median(self):
        self._check_moment_func(np.median, name="median")

    def test_rolling_min(self):
        self._check_moment_func(np.min, name="min")

        a = pd.Series([1, 2, 3, 4, 5])
        result = a.rolling(window=100, min_periods=1).min()
        expected = pd.Series(np.ones(len(a)))
        tm.assert_series_equal(result, expected)

        with pytest.raises(ValueError):
            pd.Series([1, 2, 3]).rolling(window=3, min_periods=5).min()

    def test_rolling_max(self):
        self._check_moment_func(np.max, name="max")

        a = pd.Series([1, 2, 3, 4, 5], dtype=np.float64)
        b = a.rolling(window=100, min_periods=1).max()
        tm.assert_almost_equal(a, b)

        with pytest.raises(ValueError):
            pd.Series([1, 2, 3]).rolling(window=3, min_periods=5).max()

    @pytest.mark.parametrize("q", [0.0, 0.1, 0.5, 0.9, 1.0])
    def test_rolling_quantile(self, q):
        def scoreatpercentile(a, per):
            values = np.sort(a, axis=0)

            idx = int(per / 1.0 * (values.shape[0] - 1))

            if idx == values.shape[0] - 1:
                retval = values[-1]

            else:
                qlow = float(idx) / float(values.shape[0] - 1)
                qhig = float(idx + 1) / float(values.shape[0] - 1)
                vlow = values[idx]
                vhig = values[idx + 1]
                retval = vlow + (vhig - vlow) * (per - qlow) / (qhig - qlow)

            return retval

        def quantile_func(x):
            return scoreatpercentile(x, q)

        self._check_moment_func(quantile_func, name="quantile", quantile=q)

    def test_rolling_quantile_np_percentile(self):
        # #9413: Tests that rolling window's quantile default behavior
        # is analogous to Numpy's percentile
        row = 10
        col = 5
        idx = pd.date_range("20100101", periods=row, freq="B")
        df = DataFrame(np.random.rand(row * col).reshape((row, -1)), index=idx)

        df_quantile = df.quantile([0.25, 0.5, 0.75], axis=0)
        np_percentile = np.percentile(df, [25, 50, 75], axis=0)

        tm.assert_almost_equal(df_quantile.values, np.array(np_percentile))

    @pytest.mark.parametrize("quantile", [0.0, 0.1, 0.45, 0.5, 1])
    @pytest.mark.parametrize(
        "interpolation", ["linear", "lower", "higher", "nearest", "midpoint"]
    )
    @pytest.mark.parametrize(
        "data",
        [
            [1.0, 2.0, 3.0, 4.0, 5.0, 6.0, 7.0],
            [8.0, 1.0, 3.0, 4.0, 5.0, 2.0, 6.0, 7.0],
            [0.0, np.nan, 0.2, np.nan, 0.4],
            [np.nan, np.nan, np.nan, np.nan],
            [np.nan, 0.1, np.nan, 0.3, 0.4, 0.5],
            [0.5],
            [np.nan, 0.7, 0.6],
        ],
    )
    def test_rolling_quantile_interpolation_options(
        self, quantile, interpolation, data
    ):
        # Tests that rolling window's quantile behavior is analogous to
        # Series' quantile for each interpolation option
        s = Series(data)

        q1 = s.quantile(quantile, interpolation)
        q2 = s.expanding(min_periods=1).quantile(quantile, interpolation).iloc[-1]

        if np.isnan(q1):
            assert np.isnan(q2)
        else:
            assert q1 == q2

    def test_invalid_quantile_value(self):
        data = np.arange(5)
        s = Series(data)

        msg = "Interpolation 'invalid' is not supported"
        with pytest.raises(ValueError, match=msg):
            s.rolling(len(data), min_periods=1).quantile(0.5, interpolation="invalid")

    def test_rolling_quantile_param(self):
        ser = Series([0.0, 0.1, 0.5, 0.9, 1.0])

        with pytest.raises(ValueError):
            ser.rolling(3).quantile(-0.1)

        with pytest.raises(ValueError):
            ser.rolling(3).quantile(10.0)

        with pytest.raises(TypeError):
            ser.rolling(3).quantile("foo")

    def test_rolling_apply(self, raw):
        # suppress warnings about empty slices, as we are deliberately testing
        # with a 0-length Series

        with warnings.catch_warnings():
            warnings.filterwarnings(
                "ignore",
                message=".*(empty slice|0 for slice).*",
                category=RuntimeWarning,
            )

            def f(x):
                return x[np.isfinite(x)].mean()

            self._check_moment_func(np.mean, name="apply", func=f, raw=raw)

            expected = Series([])
            result = expected.rolling(10).apply(lambda x: x.mean(), raw=raw)
            tm.assert_series_equal(result, expected)

        # gh-8080
        s = Series([None, None, None])
        result = s.rolling(2, min_periods=0).apply(lambda x: len(x), raw=raw)
        expected = Series([1.0, 2.0, 2.0])
        tm.assert_series_equal(result, expected)

        result = s.rolling(2, min_periods=0).apply(len, raw=raw)
        tm.assert_series_equal(result, expected)

    @pytest.mark.parametrize("klass", [Series, DataFrame])
    @pytest.mark.parametrize(
        "method", [lambda x: x.rolling(window=2), lambda x: x.expanding()]
    )
    def test_apply_future_warning(self, klass, method):

        # gh-5071
        s = klass(np.arange(3))

        with tm.assert_produces_warning(FutureWarning):
            method(s).apply(lambda x: len(x))

    def test_rolling_apply_out_of_bounds(self, raw):
        # gh-1850
        vals = pd.Series([1, 2, 3, 4])

        result = vals.rolling(10).apply(np.sum, raw=raw)
        assert result.isna().all()

        result = vals.rolling(10, min_periods=1).apply(np.sum, raw=raw)
        expected = pd.Series([1, 3, 6, 10], dtype=float)
        tm.assert_almost_equal(result, expected)

    @pytest.mark.parametrize("window", [2, "2s"])
    def test_rolling_apply_with_pandas_objects(self, window):
        # 5071
        df = pd.DataFrame(
            {"A": np.random.randn(5), "B": np.random.randint(0, 10, size=5)},
            index=pd.date_range("20130101", periods=5, freq="s"),
        )

        # we have an equal spaced timeseries index
        # so simulate removing the first period
        def f(x):
            if x.index[0] == df.index[0]:
                return np.nan
            return x.iloc[-1]

        result = df.rolling(window).apply(f, raw=False)
        expected = df.iloc[2:].reindex_like(df)
        tm.assert_frame_equal(result, expected)

        with pytest.raises(AttributeError):
            df.rolling(window).apply(f, raw=True)

    def test_rolling_std(self):
        self._check_moment_func(lambda x: np.std(x, ddof=1), name="std")
        self._check_moment_func(lambda x: np.std(x, ddof=0), name="std", ddof=0)

    def test_rolling_std_1obs(self):
        vals = pd.Series([1.0, 2.0, 3.0, 4.0, 5.0])

        result = vals.rolling(1, min_periods=1).std()
        expected = pd.Series([np.nan] * 5)
        tm.assert_series_equal(result, expected)

        result = vals.rolling(1, min_periods=1).std(ddof=0)
        expected = pd.Series([0.0] * 5)
        tm.assert_series_equal(result, expected)

        result = pd.Series([np.nan, np.nan, 3, 4, 5]).rolling(3, min_periods=2).std()
        assert np.isnan(result[2])

    def test_rolling_std_neg_sqrt(self):
        # unit test from Bottleneck

        # Test move_nanstd for neg sqrt.

        a = pd.Series(
            [
                0.0011448196318903589,
                0.00028718669878572767,
                0.00028718669878572767,
                0.00028718669878572767,
                0.00028718669878572767,
            ]
        )
        b = a.rolling(window=3).std()
        assert np.isfinite(b[2:]).all()

        b = a.ewm(span=3).std()
        assert np.isfinite(b[2:]).all()

    def test_rolling_var(self):
        self._check_moment_func(lambda x: np.var(x, ddof=1), name="var")
        self._check_moment_func(lambda x: np.var(x, ddof=0), name="var", ddof=0)

    @td.skip_if_no_scipy
    def test_rolling_skew(self):
        from scipy.stats import skew

        self._check_moment_func(lambda x: skew(x, bias=False), name="skew")

    @td.skip_if_no_scipy
    def test_rolling_kurt(self):
        from scipy.stats import kurtosis

        self._check_moment_func(lambda x: kurtosis(x, bias=False), name="kurt")

    def _check_moment_func(
        self,
        static_comp,
        name,
        has_min_periods=True,
        has_center=True,
        has_time_rule=True,
        fill_value=None,
        zero_min_periods_equal=True,
        **kwargs
    ):
        def get_result(obj, window, min_periods=None, center=False):
            r = obj.rolling(window=window, min_periods=min_periods, center=center)
            return getattr(r, name)(**kwargs)

        series_result = get_result(self.series, window=50)
        assert isinstance(series_result, Series)
        tm.assert_almost_equal(series_result.iloc[-1], static_comp(self.series[-50:]))

        frame_result = get_result(self.frame, window=50)
        assert isinstance(frame_result, DataFrame)
        tm.assert_series_equal(
            frame_result.iloc[-1, :],
            self.frame.iloc[-50:, :].apply(static_comp, axis=0, raw=raw),
            check_names=False,
        )

        # check time_rule works
        if has_time_rule:
            win = 25
            minp = 10
            series = self.series[::2].resample("B").mean()
            frame = self.frame[::2].resample("B").mean()

            if has_min_periods:
                series_result = get_result(series, window=win, min_periods=minp)
                frame_result = get_result(frame, window=win, min_periods=minp)
            else:
                series_result = get_result(series, window=win)
                frame_result = get_result(frame, window=win)

            last_date = series_result.index[-1]
            prev_date = last_date - 24 * offsets.BDay()

            trunc_series = self.series[::2].truncate(prev_date, last_date)
            trunc_frame = self.frame[::2].truncate(prev_date, last_date)

            tm.assert_almost_equal(series_result[-1], static_comp(trunc_series))

            tm.assert_series_equal(
                frame_result.xs(last_date),
                trunc_frame.apply(static_comp, raw=raw),
                check_names=False,
            )

        # excluding NaNs correctly
        obj = Series(randn(50))
        obj[:10] = np.NaN
        obj[-10:] = np.NaN
        if has_min_periods:
            result = get_result(obj, 50, min_periods=30)
            tm.assert_almost_equal(result.iloc[-1], static_comp(obj[10:-10]))

            # min_periods is working correctly
            result = get_result(obj, 20, min_periods=15)
            assert isna(result.iloc[23])
            assert not isna(result.iloc[24])

            assert not isna(result.iloc[-6])
            assert isna(result.iloc[-5])

            obj2 = Series(randn(20))
            result = get_result(obj2, 10, min_periods=5)
            assert isna(result.iloc[3])
            assert notna(result.iloc[4])

            if zero_min_periods_equal:
                # min_periods=0 may be equivalent to min_periods=1
                result0 = get_result(obj, 20, min_periods=0)
                result1 = get_result(obj, 20, min_periods=1)
                tm.assert_almost_equal(result0, result1)
        else:
            result = get_result(obj, 50)
            tm.assert_almost_equal(result.iloc[-1], static_comp(obj[10:-10]))

        # window larger than series length (#7297)
        if has_min_periods:
            for minp in (0, len(self.series) - 1, len(self.series)):
                result = get_result(self.series, len(self.series) + 1, min_periods=minp)
                expected = get_result(self.series, len(self.series), min_periods=minp)
                nan_mask = isna(result)
                tm.assert_series_equal(nan_mask, isna(expected))

                nan_mask = ~nan_mask
                tm.assert_almost_equal(result[nan_mask], expected[nan_mask])
        else:
            result = get_result(self.series, len(self.series) + 1)
            expected = get_result(self.series, len(self.series))
            nan_mask = isna(result)
            tm.assert_series_equal(nan_mask, isna(expected))

            nan_mask = ~nan_mask
            tm.assert_almost_equal(result[nan_mask], expected[nan_mask])

        # check center=True
        if has_center:
            if has_min_periods:
                result = get_result(obj, 20, min_periods=15, center=True)
                expected = get_result(
                    pd.concat([obj, Series([np.NaN] * 9)]), 20, min_periods=15
                )[9:].reset_index(drop=True)
            else:
                result = get_result(obj, 20, center=True)
                expected = get_result(pd.concat([obj, Series([np.NaN] * 9)]), 20)[
                    9:
                ].reset_index(drop=True)

            tm.assert_series_equal(result, expected)

            # shifter index
            s = ["x%d" % x for x in range(12)]

            if has_min_periods:
                minp = 10

                series_xp = (
                    get_result(
                        self.series.reindex(list(self.series.index) + s),
                        window=25,
                        min_periods=minp,
                    )
                    .shift(-12)
                    .reindex(self.series.index)
                )
                frame_xp = (
                    get_result(
                        self.frame.reindex(list(self.frame.index) + s),
                        window=25,
                        min_periods=minp,
                    )
                    .shift(-12)
                    .reindex(self.frame.index)
                )

                series_rs = get_result(
                    self.series, window=25, min_periods=minp, center=True
                )
                frame_rs = get_result(
                    self.frame, window=25, min_periods=minp, center=True
                )

            else:
                series_xp = (
                    get_result(
                        self.series.reindex(list(self.series.index) + s), window=25
                    )
                    .shift(-12)
                    .reindex(self.series.index)
                )
                frame_xp = (
                    get_result(
                        self.frame.reindex(list(self.frame.index) + s), window=25
                    )
                    .shift(-12)
                    .reindex(self.frame.index)
                )

                series_rs = get_result(self.series, window=25, center=True)
                frame_rs = get_result(self.frame, window=25, center=True)

            if fill_value is not None:
                series_xp = series_xp.fillna(fill_value)
                frame_xp = frame_xp.fillna(fill_value)
            tm.assert_series_equal(series_xp, series_rs)
            tm.assert_frame_equal(frame_xp, frame_rs)

    def test_ewma(self):
        self._check_ew(name="mean")

        vals = pd.Series(np.zeros(1000))
        vals[5] = 1
        result = vals.ewm(span=100, adjust=False).mean().sum()
        assert np.abs(result - 1) < 1e-2

    @pytest.mark.parametrize("adjust", [True, False])
    @pytest.mark.parametrize("ignore_na", [True, False])
    def test_ewma_cases(self, adjust, ignore_na):
        # try adjust/ignore_na args matrix

        s = Series([1.0, 2.0, 4.0, 8.0])

        if adjust:
            expected = Series([1.0, 1.6, 2.736842, 4.923077])
        else:
            expected = Series([1.0, 1.333333, 2.222222, 4.148148])

        result = s.ewm(com=2.0, adjust=adjust, ignore_na=ignore_na).mean()
        tm.assert_series_equal(result, expected)

    def test_ewma_nan_handling(self):
        s = Series([1.0] + [np.nan] * 5 + [1.0])
        result = s.ewm(com=5).mean()
        tm.assert_series_equal(result, Series([1.0] * len(s)))

        s = Series([np.nan] * 2 + [1.0] + [np.nan] * 2 + [1.0])
        result = s.ewm(com=5).mean()
        tm.assert_series_equal(result, Series([np.nan] * 2 + [1.0] * 4))

        # GH 7603
        s0 = Series([np.nan, 1.0, 101.0])
        s1 = Series([1.0, np.nan, 101.0])
        s2 = Series([np.nan, 1.0, np.nan, np.nan, 101.0, np.nan])
        s3 = Series([1.0, np.nan, 101.0, 50.0])
        com = 2.0
        alpha = 1.0 / (1.0 + com)

        def simple_wma(s, w):
            return (s.multiply(w).cumsum() / w.cumsum()).fillna(method="ffill")

        for (s, adjust, ignore_na, w) in [
            (s0, True, False, [np.nan, (1.0 - alpha), 1.0]),
            (s0, True, True, [np.nan, (1.0 - alpha), 1.0]),
            (s0, False, False, [np.nan, (1.0 - alpha), alpha]),
            (s0, False, True, [np.nan, (1.0 - alpha), alpha]),
            (s1, True, False, [(1.0 - alpha) ** 2, np.nan, 1.0]),
            (s1, True, True, [(1.0 - alpha), np.nan, 1.0]),
            (s1, False, False, [(1.0 - alpha) ** 2, np.nan, alpha]),
            (s1, False, True, [(1.0 - alpha), np.nan, alpha]),
            (
                s2,
                True,
                False,
                [np.nan, (1.0 - alpha) ** 3, np.nan, np.nan, 1.0, np.nan],
            ),
            (s2, True, True, [np.nan, (1.0 - alpha), np.nan, np.nan, 1.0, np.nan]),
            (
                s2,
                False,
                False,
                [np.nan, (1.0 - alpha) ** 3, np.nan, np.nan, alpha, np.nan],
            ),
            (s2, False, True, [np.nan, (1.0 - alpha), np.nan, np.nan, alpha, np.nan]),
            (s3, True, False, [(1.0 - alpha) ** 3, np.nan, (1.0 - alpha), 1.0]),
            (s3, True, True, [(1.0 - alpha) ** 2, np.nan, (1.0 - alpha), 1.0]),
            (
                s3,
                False,
                False,
                [
                    (1.0 - alpha) ** 3,
                    np.nan,
                    (1.0 - alpha) * alpha,
                    alpha * ((1.0 - alpha) ** 2 + alpha),
                ],
            ),
            (
                s3,
                False,
                True,
                [(1.0 - alpha) ** 2, np.nan, (1.0 - alpha) * alpha, alpha],
            ),
        ]:
            expected = simple_wma(s, Series(w))
            result = s.ewm(com=com, adjust=adjust, ignore_na=ignore_na).mean()

            tm.assert_series_equal(result, expected)
            if ignore_na is False:
                # check that ignore_na defaults to False
                result = s.ewm(com=com, adjust=adjust).mean()
                tm.assert_series_equal(result, expected)

    def test_ewmvar(self):
        self._check_ew(name="var")

    def test_ewmvol(self):
        self._check_ew(name="vol")

    def test_ewma_span_com_args(self):
        A = self.series.ewm(com=9.5).mean()
        B = self.series.ewm(span=20).mean()
        tm.assert_almost_equal(A, B)

        with pytest.raises(ValueError):
            self.series.ewm(com=9.5, span=20)
        with pytest.raises(ValueError):
            self.series.ewm().mean()

    def test_ewma_halflife_arg(self):
        A = self.series.ewm(com=13.932726172912965).mean()
        B = self.series.ewm(halflife=10.0).mean()
        tm.assert_almost_equal(A, B)

        with pytest.raises(ValueError):
            self.series.ewm(span=20, halflife=50)
        with pytest.raises(ValueError):
            self.series.ewm(com=9.5, halflife=50)
        with pytest.raises(ValueError):
            self.series.ewm(com=9.5, span=20, halflife=50)
        with pytest.raises(ValueError):
            self.series.ewm()

    def test_ewm_alpha(self):
        # GH 10789
        s = Series(self.arr)
        a = s.ewm(alpha=0.61722699889169674).mean()
        b = s.ewm(com=0.62014947789973052).mean()
        c = s.ewm(span=2.240298955799461).mean()
        d = s.ewm(halflife=0.721792864318).mean()
        tm.assert_series_equal(a, b)
        tm.assert_series_equal(a, c)
        tm.assert_series_equal(a, d)

    def test_ewm_alpha_arg(self):
        # GH 10789
        s = self.series
        with pytest.raises(ValueError):
            s.ewm()
        with pytest.raises(ValueError):
            s.ewm(com=10.0, alpha=0.5)
        with pytest.raises(ValueError):
            s.ewm(span=10.0, alpha=0.5)
        with pytest.raises(ValueError):
            s.ewm(halflife=10.0, alpha=0.5)

    def test_ewm_domain_checks(self):
        # GH 12492
        s = Series(self.arr)
        msg = "comass must satisfy: comass >= 0"
        with pytest.raises(ValueError, match=msg):
            s.ewm(com=-0.1)
        s.ewm(com=0.0)
        s.ewm(com=0.1)

        msg = "span must satisfy: span >= 1"
        with pytest.raises(ValueError, match=msg):
            s.ewm(span=-0.1)
        with pytest.raises(ValueError, match=msg):
            s.ewm(span=0.0)
        with pytest.raises(ValueError, match=msg):
            s.ewm(span=0.9)
        s.ewm(span=1.0)
        s.ewm(span=1.1)

        msg = "halflife must satisfy: halflife > 0"
        with pytest.raises(ValueError, match=msg):
            s.ewm(halflife=-0.1)
        with pytest.raises(ValueError, match=msg):
            s.ewm(halflife=0.0)
        s.ewm(halflife=0.1)

        msg = "alpha must satisfy: 0 < alpha <= 1"
        with pytest.raises(ValueError, match=msg):
            s.ewm(alpha=-0.1)
        with pytest.raises(ValueError, match=msg):
            s.ewm(alpha=0.0)
        s.ewm(alpha=0.1)
        s.ewm(alpha=1.0)
        with pytest.raises(ValueError, match=msg):
            s.ewm(alpha=1.1)

    @pytest.mark.parametrize("method", ["mean", "vol", "var"])
    def test_ew_empty_series(self, method):
        vals = pd.Series([], dtype=np.float64)

        ewm = vals.ewm(3)
        result = getattr(ewm, method)()
        tm.assert_almost_equal(result, vals)

    def _check_ew(self, name=None, preserve_nan=False):
        series_result = getattr(self.series.ewm(com=10), name)()
        assert isinstance(series_result, Series)

        frame_result = getattr(self.frame.ewm(com=10), name)()
        assert type(frame_result) == DataFrame

        result = getattr(self.series.ewm(com=10), name)()
        if preserve_nan:
            assert result[self._nan_locs].isna().all()

        # excluding NaNs correctly
        arr = randn(50)
        arr[:10] = np.NaN
        arr[-10:] = np.NaN
        s = Series(arr)

        # check min_periods
        # GH 7898
        result = getattr(s.ewm(com=50, min_periods=2), name)()
        assert result[:11].isna().all()
        assert not result[11:].isna().any()

        for min_periods in (0, 1):
            result = getattr(s.ewm(com=50, min_periods=min_periods), name)()
            if name == "mean":
                assert result[:10].isna().all()
                assert not result[10:].isna().any()
            else:
                # ewm.std, ewm.vol, ewm.var (with bias=False) require at least
                # two values
                assert result[:11].isna().all()
                assert not result[11:].isna().any()

            # check series of length 0
            result = getattr(Series().ewm(com=50, min_periods=min_periods), name)()
            tm.assert_series_equal(result, Series())

            # check series of length 1
            result = getattr(Series([1.0]).ewm(50, min_periods=min_periods), name)()
            if name == "mean":
                tm.assert_series_equal(result, Series([1.0]))
            else:
                # ewm.std, ewm.vol, ewm.var with bias=False require at least
                # two values
                tm.assert_series_equal(result, Series([np.NaN]))

        # pass in ints
        result2 = getattr(Series(np.arange(50)).ewm(span=10), name)()
        assert result2.dtype == np.float_


class TestPairwise:

    # GH 7738
    df1s = [
        DataFrame([[2, 4], [1, 2], [5, 2], [8, 1]], columns=[0, 1]),
        DataFrame([[2, 4], [1, 2], [5, 2], [8, 1]], columns=[1, 0]),
        DataFrame([[2, 4], [1, 2], [5, 2], [8, 1]], columns=[1, 1]),
        DataFrame([[2, 4], [1, 2], [5, 2], [8, 1]], columns=["C", "C"]),
        DataFrame([[2, 4], [1, 2], [5, 2], [8, 1]], columns=[1.0, 0]),
        DataFrame([[2, 4], [1, 2], [5, 2], [8, 1]], columns=[0.0, 1]),
        DataFrame([[2, 4], [1, 2], [5, 2], [8, 1]], columns=["C", 1]),
        DataFrame([[2.0, 4.0], [1.0, 2.0], [5.0, 2.0], [8.0, 1.0]], columns=[1, 0.0]),
        DataFrame([[2, 4.0], [1, 2.0], [5, 2.0], [8, 1.0]], columns=[0, 1.0]),
        DataFrame([[2, 4], [1, 2], [5, 2], [8, 1.0]], columns=[1.0, "X"]),
    ]
    df2 = DataFrame(
        [[None, 1, 1], [None, 1, 2], [None, 3, 2], [None, 8, 1]],
        columns=["Y", "Z", "X"],
    )
    s = Series([1, 1, 3, 8])

    def compare(self, result, expected):

        # since we have sorted the results
        # we can only compare non-nans
        result = result.dropna().values
        expected = expected.dropna().values

        tm.assert_numpy_array_equal(result, expected, check_dtype=False)

    @pytest.mark.parametrize("f", [lambda x: x.cov(), lambda x: x.corr()])
    def test_no_flex(self, f):

        # DataFrame methods (which do not call _flex_binary_moment())

        results = [f(df) for df in self.df1s]
        for (df, result) in zip(self.df1s, results):
            tm.assert_index_equal(result.index, df.columns)
            tm.assert_index_equal(result.columns, df.columns)
        for i, result in enumerate(results):
            if i > 0:
                self.compare(result, results[0])

    @pytest.mark.parametrize(
        "f",
        [
            lambda x: x.expanding().cov(pairwise=True),
            lambda x: x.expanding().corr(pairwise=True),
            lambda x: x.rolling(window=3).cov(pairwise=True),
            lambda x: x.rolling(window=3).corr(pairwise=True),
            lambda x: x.ewm(com=3).cov(pairwise=True),
            lambda x: x.ewm(com=3).corr(pairwise=True),
        ],
    )
    def test_pairwise_with_self(self, f):

        # DataFrame with itself, pairwise=True
        # note that we may construct the 1st level of the MI
        # in a non-monotonic way, so compare accordingly
        results = []
        for i, df in enumerate(self.df1s):
            result = f(df)
            tm.assert_index_equal(result.index.levels[0], df.index, check_names=False)
            tm.assert_numpy_array_equal(
                safe_sort(result.index.levels[1]), safe_sort(df.columns.unique())
            )
            tm.assert_index_equal(result.columns, df.columns)
            results.append(df)

        for i, result in enumerate(results):
            if i > 0:
                self.compare(result, results[0])

    @pytest.mark.parametrize(
        "f",
        [
            lambda x: x.expanding().cov(pairwise=False),
            lambda x: x.expanding().corr(pairwise=False),
            lambda x: x.rolling(window=3).cov(pairwise=False),
            lambda x: x.rolling(window=3).corr(pairwise=False),
            lambda x: x.ewm(com=3).cov(pairwise=False),
            lambda x: x.ewm(com=3).corr(pairwise=False),
        ],
    )
    def test_no_pairwise_with_self(self, f):

        # DataFrame with itself, pairwise=False
        results = [f(df) for df in self.df1s]
        for (df, result) in zip(self.df1s, results):
            tm.assert_index_equal(result.index, df.index)
            tm.assert_index_equal(result.columns, df.columns)
        for i, result in enumerate(results):
            if i > 0:
                self.compare(result, results[0])

    @pytest.mark.parametrize(
        "f",
        [
            lambda x, y: x.expanding().cov(y, pairwise=True),
            lambda x, y: x.expanding().corr(y, pairwise=True),
            lambda x, y: x.rolling(window=3).cov(y, pairwise=True),
            lambda x, y: x.rolling(window=3).corr(y, pairwise=True),
            lambda x, y: x.ewm(com=3).cov(y, pairwise=True),
            lambda x, y: x.ewm(com=3).corr(y, pairwise=True),
        ],
    )
    def test_pairwise_with_other(self, f):

        # DataFrame with another DataFrame, pairwise=True
        results = [f(df, self.df2) for df in self.df1s]
        for (df, result) in zip(self.df1s, results):
            tm.assert_index_equal(result.index.levels[0], df.index, check_names=False)
            tm.assert_numpy_array_equal(
                safe_sort(result.index.levels[1]), safe_sort(self.df2.columns.unique())
            )
        for i, result in enumerate(results):
            if i > 0:
                self.compare(result, results[0])

    @pytest.mark.parametrize(
        "f",
        [
            lambda x, y: x.expanding().cov(y, pairwise=False),
            lambda x, y: x.expanding().corr(y, pairwise=False),
            lambda x, y: x.rolling(window=3).cov(y, pairwise=False),
            lambda x, y: x.rolling(window=3).corr(y, pairwise=False),
            lambda x, y: x.ewm(com=3).cov(y, pairwise=False),
            lambda x, y: x.ewm(com=3).corr(y, pairwise=False),
        ],
    )
    def test_no_pairwise_with_other(self, f):

        # DataFrame with another DataFrame, pairwise=False
        results = [
            f(df, self.df2) if df.columns.is_unique else None for df in self.df1s
        ]
        for (df, result) in zip(self.df1s, results):
            if result is not None:
                with catch_warnings(record=True):
                    warnings.simplefilter("ignore", RuntimeWarning)
                    # we can have int and str columns
                    expected_index = df.index.union(self.df2.index)
                    expected_columns = df.columns.union(self.df2.columns)
                tm.assert_index_equal(result.index, expected_index)
                tm.assert_index_equal(result.columns, expected_columns)
            else:
                with pytest.raises(ValueError, match="'arg1' columns are not unique"):
                    f(df, self.df2)
                with pytest.raises(ValueError, match="'arg2' columns are not unique"):
                    f(self.df2, df)

    @pytest.mark.parametrize(
        "f",
        [
            lambda x, y: x.expanding().cov(y),
            lambda x, y: x.expanding().corr(y),
            lambda x, y: x.rolling(window=3).cov(y),
            lambda x, y: x.rolling(window=3).corr(y),
            lambda x, y: x.ewm(com=3).cov(y),
            lambda x, y: x.ewm(com=3).corr(y),
        ],
    )
    def test_pairwise_with_series(self, f):

        # DataFrame with a Series
        results = [f(df, self.s) for df in self.df1s] + [
            f(self.s, df) for df in self.df1s
        ]
        for (df, result) in zip(self.df1s, results):
            tm.assert_index_equal(result.index, df.index)
            tm.assert_index_equal(result.columns, df.columns)
        for i, result in enumerate(results):
            if i > 0:
                self.compare(result, results[0])


# create the data only once as we are not setting it
def _create_consistency_data():
    def create_series():
        return [
            Series(),
            Series([np.nan]),
            Series([np.nan, np.nan]),
            Series([3.0]),
            Series([np.nan, 3.0]),
            Series([3.0, np.nan]),
            Series([1.0, 3.0]),
            Series([2.0, 2.0]),
            Series([3.0, 1.0]),
            Series(
                [5.0, 5.0, 5.0, 5.0, np.nan, np.nan, np.nan, 5.0, 5.0, np.nan, np.nan]
            ),
            Series(
                [
                    np.nan,
                    5.0,
                    5.0,
                    5.0,
                    np.nan,
                    np.nan,
                    np.nan,
                    5.0,
                    5.0,
                    np.nan,
                    np.nan,
                ]
            ),
            Series(
                [
                    np.nan,
                    np.nan,
                    5.0,
                    5.0,
                    np.nan,
                    np.nan,
                    np.nan,
                    5.0,
                    5.0,
                    np.nan,
                    np.nan,
                ]
            ),
            Series(
                [
                    np.nan,
                    3.0,
                    np.nan,
                    3.0,
                    4.0,
                    5.0,
                    6.0,
                    np.nan,
                    np.nan,
                    7.0,
                    12.0,
                    13.0,
                    14.0,
                    15.0,
                ]
            ),
            Series(
                [
                    np.nan,
                    5.0,
                    np.nan,
                    2.0,
                    4.0,
                    0.0,
                    9.0,
                    np.nan,
                    np.nan,
                    3.0,
                    12.0,
                    13.0,
                    14.0,
                    15.0,
                ]
            ),
            Series(
                [
                    2.0,
                    3.0,
                    np.nan,
                    3.0,
                    4.0,
                    5.0,
                    6.0,
                    np.nan,
                    np.nan,
                    7.0,
                    12.0,
                    13.0,
                    14.0,
                    15.0,
                ]
            ),
            Series(
                [
                    2.0,
                    5.0,
                    np.nan,
                    2.0,
                    4.0,
                    0.0,
                    9.0,
                    np.nan,
                    np.nan,
                    3.0,
                    12.0,
                    13.0,
                    14.0,
                    15.0,
                ]
            ),
            Series(range(10)),
            Series(range(20, 0, -2)),
        ]

    def create_dataframes():
        return [
            DataFrame(),
            DataFrame(columns=["a"]),
            DataFrame(columns=["a", "a"]),
            DataFrame(columns=["a", "b"]),
            DataFrame(np.arange(10).reshape((5, 2))),
            DataFrame(np.arange(25).reshape((5, 5))),
            DataFrame(np.arange(25).reshape((5, 5)), columns=["a", "b", 99, "d", "d"]),
        ] + [DataFrame(s) for s in create_series()]

    def is_constant(x):
        values = x.values.ravel()
        return len(set(values[notna(values)])) == 1

    def no_nans(x):
        return x.notna().all().all()

    # data is a tuple(object, is_constant, no_nans)
    data = create_series() + create_dataframes()

    return [(x, is_constant(x), no_nans(x)) for x in data]


_consistency_data = _create_consistency_data()


def _rolling_consistency_cases():
    for window in [1, 2, 3, 10, 20]:
        for min_periods in {0, 1, 2, 3, 4, window}:
            if min_periods and (min_periods > window):
                continue
            for center in [False, True]:
                yield window, min_periods, center


class TestMomentsConsistency(Base):
    base_functions = [
        (lambda v: Series(v).count(), None, "count"),
        (lambda v: Series(v).max(), None, "max"),
        (lambda v: Series(v).min(), None, "min"),
        (lambda v: Series(v).sum(), None, "sum"),
        (lambda v: Series(v).mean(), None, "mean"),
        (lambda v: Series(v).std(), 1, "std"),
        (lambda v: Series(v).cov(Series(v)), None, "cov"),
        (lambda v: Series(v).corr(Series(v)), None, "corr"),
        (lambda v: Series(v).var(), 1, "var"),
        # restore once GH 8086 is fixed
        # lambda v: Series(v).skew(), 3, 'skew'),
        # (lambda v: Series(v).kurt(), 4, 'kurt'),
        # restore once GH 8084 is fixed
        # lambda v: Series(v).quantile(0.3), None, 'quantile'),
        (lambda v: Series(v).median(), None, "median"),
        (np.nanmax, 1, "max"),
        (np.nanmin, 1, "min"),
        (np.nansum, 1, "sum"),
        (np.nanmean, 1, "mean"),
        (lambda v: np.nanstd(v, ddof=1), 1, "std"),
        (lambda v: np.nanvar(v, ddof=1), 1, "var"),
        (np.nanmedian, 1, "median"),
    ]
    no_nan_functions = [
        (np.max, None, "max"),
        (np.min, None, "min"),
        (np.sum, None, "sum"),
        (np.mean, None, "mean"),
        (lambda v: np.std(v, ddof=1), 1, "std"),
        (lambda v: np.var(v, ddof=1), 1, "var"),
        (np.median, None, "median"),
    ]

    def _create_data(self):
        super()._create_data()
        self.data = _consistency_data

    def setup_method(self, method):
        self._create_data()

    def _test_moments_consistency(
        self,
        min_periods,
        count,
        mean,
        mock_mean,
        corr,
        var_unbiased=None,
        std_unbiased=None,
        cov_unbiased=None,
        var_biased=None,
        std_biased=None,
        cov_biased=None,
        var_debiasing_factors=None,
    ):
        def _non_null_values(x):
            values = x.values.ravel()
            return set(values[notna(values)].tolist())

        for (x, is_constant, no_nans) in self.data:
            count_x = count(x)
            mean_x = mean(x)

            if mock_mean:
                # check that mean equals mock_mean
                expected = mock_mean(x)
                assert_equal(mean_x, expected.astype("float64"))

            # check that correlation of a series with itself is either 1 or NaN
            corr_x_x = corr(x, x)

            # assert _non_null_values(corr_x_x).issubset(set([1.]))
            # restore once rolling_cov(x, x) is identically equal to var(x)

            if is_constant:
                exp = x.max() if isinstance(x, Series) else x.max().max()

                # check mean of constant series
                expected = x * np.nan
                expected[count_x >= max(min_periods, 1)] = exp
                assert_equal(mean_x, expected)

                # check correlation of constant series with itself is NaN
                expected[:] = np.nan
                assert_equal(corr_x_x, expected)

            if var_unbiased and var_biased and var_debiasing_factors:
                # check variance debiasing factors
                var_unbiased_x = var_unbiased(x)
                var_biased_x = var_biased(x)
                var_debiasing_factors_x = var_debiasing_factors(x)
                assert_equal(var_unbiased_x, var_biased_x * var_debiasing_factors_x)

            for (std, var, cov) in [
                (std_biased, var_biased, cov_biased),
                (std_unbiased, var_unbiased, cov_unbiased),
            ]:

                # check that var(x), std(x), and cov(x) are all >= 0
                var_x = var(x)
                std_x = std(x)
                assert not (var_x < 0).any().any()
                assert not (std_x < 0).any().any()
                if cov:
                    cov_x_x = cov(x, x)
                    assert not (cov_x_x < 0).any().any()

                    # check that var(x) == cov(x, x)
                    assert_equal(var_x, cov_x_x)

                # check that var(x) == std(x)^2
                assert_equal(var_x, std_x * std_x)

                if var is var_biased:
                    # check that biased var(x) == mean(x^2) - mean(x)^2
                    mean_x2 = mean(x * x)
                    assert_equal(var_x, mean_x2 - (mean_x * mean_x))

                if is_constant:
                    # check that variance of constant series is identically 0
                    assert not (var_x > 0).any().any()
                    expected = x * np.nan
                    expected[count_x >= max(min_periods, 1)] = 0.0
                    if var is var_unbiased:
                        expected[count_x < 2] = np.nan
                    assert_equal(var_x, expected)

                if isinstance(x, Series):
                    for (y, is_constant, no_nans) in self.data:
                        if not x.isna().equals(y.isna()):
                            # can only easily test two Series with similar
                            # structure
                            continue

                        # check that cor(x, y) is symmetric
                        corr_x_y = corr(x, y)
                        corr_y_x = corr(y, x)
                        assert_equal(corr_x_y, corr_y_x)

                        if cov:
                            # check that cov(x, y) is symmetric
                            cov_x_y = cov(x, y)
                            cov_y_x = cov(y, x)
                            assert_equal(cov_x_y, cov_y_x)

                            # check that cov(x, y) == (var(x+y) - var(x) -
                            # var(y)) / 2
                            var_x_plus_y = var(x + y)
                            var_y = var(y)
                            assert_equal(cov_x_y, 0.5 * (var_x_plus_y - var_x - var_y))

                            # check that corr(x, y) == cov(x, y) / (std(x) *
                            # std(y))
                            std_y = std(y)
                            assert_equal(corr_x_y, cov_x_y / (std_x * std_y))

                            if cov is cov_biased:
                                # check that biased cov(x, y) == mean(x*y) -
                                # mean(x)*mean(y)
                                mean_y = mean(y)
                                mean_x_times_y = mean(x * y)
                                assert_equal(
                                    cov_x_y, mean_x_times_y - (mean_x * mean_y)
                                )

    @pytest.mark.slow
    @pytest.mark.parametrize("min_periods", [0, 1, 2, 3, 4])
    @pytest.mark.parametrize("adjust", [True, False])
    @pytest.mark.parametrize("ignore_na", [True, False])
    def test_ewm_consistency(self, min_periods, adjust, ignore_na):
        def _weights(s, com, adjust, ignore_na):
            if isinstance(s, DataFrame):
                if not len(s.columns):
                    return DataFrame(index=s.index, columns=s.columns)
                w = concat(
                    [
                        _weights(
                            s.iloc[:, i], com=com, adjust=adjust, ignore_na=ignore_na
                        )
                        for i, _ in enumerate(s.columns)
                    ],
                    axis=1,
                )
                w.index = s.index
                w.columns = s.columns
                return w

            w = Series(np.nan, index=s.index)
            alpha = 1.0 / (1.0 + com)
            if ignore_na:
                w[s.notna()] = _weights(
                    s[s.notna()], com=com, adjust=adjust, ignore_na=False
                )
            elif adjust:
                for i in range(len(s)):
                    if s.iat[i] == s.iat[i]:
                        w.iat[i] = pow(1.0 / (1.0 - alpha), i)
            else:
                sum_wts = 0.0
                prev_i = -1
                for i in range(len(s)):
                    if s.iat[i] == s.iat[i]:
                        if prev_i == -1:
                            w.iat[i] = 1.0
                        else:
                            w.iat[i] = alpha * sum_wts / pow(1.0 - alpha, i - prev_i)
                        sum_wts += w.iat[i]
                        prev_i = i
            return w

        def _variance_debiasing_factors(s, com, adjust, ignore_na):
            weights = _weights(s, com=com, adjust=adjust, ignore_na=ignore_na)
            cum_sum = weights.cumsum().fillna(method="ffill")
            cum_sum_sq = (weights * weights).cumsum().fillna(method="ffill")
            numerator = cum_sum * cum_sum
            denominator = numerator - cum_sum_sq
            denominator[denominator <= 0.0] = np.nan
            return numerator / denominator

        def _ewma(s, com, min_periods, adjust, ignore_na):
            weights = _weights(s, com=com, adjust=adjust, ignore_na=ignore_na)
            result = (
                s.multiply(weights)
                .cumsum()
                .divide(weights.cumsum())
                .fillna(method="ffill")
            )
            result[
                s.expanding().count() < (max(min_periods, 1) if min_periods else 1)
            ] = np.nan
            return result

        com = 3.0
        # test consistency between different ewm* moments
        self._test_moments_consistency(
            min_periods=min_periods,
            count=lambda x: x.expanding().count(),
            mean=lambda x: x.ewm(
                com=com, min_periods=min_periods, adjust=adjust, ignore_na=ignore_na
            ).mean(),
            mock_mean=lambda x: _ewma(
                x, com=com, min_periods=min_periods, adjust=adjust, ignore_na=ignore_na
            ),
            corr=lambda x, y: x.ewm(
                com=com, min_periods=min_periods, adjust=adjust, ignore_na=ignore_na
            ).corr(y),
            var_unbiased=lambda x: (
                x.ewm(
                    com=com, min_periods=min_periods, adjust=adjust, ignore_na=ignore_na
                ).var(bias=False)
            ),
            std_unbiased=lambda x: (
                x.ewm(
                    com=com, min_periods=min_periods, adjust=adjust, ignore_na=ignore_na
                ).std(bias=False)
            ),
            cov_unbiased=lambda x, y: (
                x.ewm(
                    com=com, min_periods=min_periods, adjust=adjust, ignore_na=ignore_na
                ).cov(y, bias=False)
            ),
            var_biased=lambda x: (
                x.ewm(
                    com=com, min_periods=min_periods, adjust=adjust, ignore_na=ignore_na
                ).var(bias=True)
            ),
            std_biased=lambda x: x.ewm(
                com=com, min_periods=min_periods, adjust=adjust, ignore_na=ignore_na
            ).std(bias=True),
            cov_biased=lambda x, y: (
                x.ewm(
                    com=com, min_periods=min_periods, adjust=adjust, ignore_na=ignore_na
                ).cov(y, bias=True)
            ),
            var_debiasing_factors=lambda x: (
                _variance_debiasing_factors(
                    x, com=com, adjust=adjust, ignore_na=ignore_na
                )
            ),
        )

    @pytest.mark.slow
    @pytest.mark.parametrize("min_periods", [0, 1, 2, 3, 4])
    def test_expanding_consistency(self, min_periods):

        # suppress warnings about empty slices, as we are deliberately testing
        # with empty/0-length Series/DataFrames
        with warnings.catch_warnings():
            warnings.filterwarnings(
                "ignore",
                message=".*(empty slice|0 for slice).*",
                category=RuntimeWarning,
            )

            # test consistency between different expanding_* moments
            self._test_moments_consistency(
                min_periods=min_periods,
                count=lambda x: x.expanding().count(),
                mean=lambda x: x.expanding(min_periods=min_periods).mean(),
                mock_mean=lambda x: x.expanding(min_periods=min_periods).sum()
                / x.expanding().count(),
                corr=lambda x, y: x.expanding(min_periods=min_periods).corr(y),
                var_unbiased=lambda x: x.expanding(min_periods=min_periods).var(),
                std_unbiased=lambda x: x.expanding(min_periods=min_periods).std(),
                cov_unbiased=lambda x, y: x.expanding(min_periods=min_periods).cov(y),
                var_biased=lambda x: x.expanding(min_periods=min_periods).var(ddof=0),
                std_biased=lambda x: x.expanding(min_periods=min_periods).std(ddof=0),
                cov_biased=lambda x, y: x.expanding(min_periods=min_periods).cov(
                    y, ddof=0
                ),
                var_debiasing_factors=lambda x: (
                    x.expanding().count()
                    / (x.expanding().count() - 1.0).replace(0.0, np.nan)
                ),
            )

            # test consistency between expanding_xyz() and either (a)
            # expanding_apply of Series.xyz(), or (b) expanding_apply of
            # np.nanxyz()
            for (x, is_constant, no_nans) in self.data:
                functions = self.base_functions

                # GH 8269
                if no_nans:
                    functions = self.base_functions + self.no_nan_functions
                for (f, require_min_periods, name) in functions:
                    expanding_f = getattr(x.expanding(min_periods=min_periods), name)

                    if (
                        require_min_periods
                        and (min_periods is not None)
                        and (min_periods < require_min_periods)
                    ):
                        continue

                    if name == "count":
                        expanding_f_result = expanding_f()
                        expanding_apply_f_result = x.expanding(min_periods=0).apply(
                            func=f, raw=True
                        )
                    else:
                        if name in ["cov", "corr"]:
                            expanding_f_result = expanding_f(pairwise=False)
                        else:
                            expanding_f_result = expanding_f()
                        expanding_apply_f_result = x.expanding(
                            min_periods=min_periods
                        ).apply(func=f, raw=True)

                    # GH 9422
                    if name in ["sum", "prod"]:
                        assert_equal(expanding_f_result, expanding_apply_f_result)

    @pytest.mark.slow
    @pytest.mark.parametrize(
        "window,min_periods,center", list(_rolling_consistency_cases())
    )
    def test_rolling_consistency(self, window, min_periods, center):

        # suppress warnings about empty slices, as we are deliberately testing
        # with empty/0-length Series/DataFrames
        with warnings.catch_warnings():
            warnings.filterwarnings(
                "ignore",
                message=".*(empty slice|0 for slice).*",
                category=RuntimeWarning,
            )

            # test consistency between different rolling_* moments
            self._test_moments_consistency(
                min_periods=min_periods,
                count=lambda x: (x.rolling(window=window, center=center).count()),
                mean=lambda x: (
                    x.rolling(
                        window=window, min_periods=min_periods, center=center
                    ).mean()
                ),
                mock_mean=lambda x: (
                    x.rolling(window=window, min_periods=min_periods, center=center)
                    .sum()
                    .divide(
                        x.rolling(
                            window=window, min_periods=min_periods, center=center
                        ).count()
                    )
                ),
                corr=lambda x, y: (
                    x.rolling(
                        window=window, min_periods=min_periods, center=center
                    ).corr(y)
                ),
                var_unbiased=lambda x: (
                    x.rolling(
                        window=window, min_periods=min_periods, center=center
                    ).var()
                ),
                std_unbiased=lambda x: (
                    x.rolling(
                        window=window, min_periods=min_periods, center=center
                    ).std()
                ),
                cov_unbiased=lambda x, y: (
                    x.rolling(
                        window=window, min_periods=min_periods, center=center
                    ).cov(y)
                ),
                var_biased=lambda x: (
                    x.rolling(
                        window=window, min_periods=min_periods, center=center
                    ).var(ddof=0)
                ),
                std_biased=lambda x: (
                    x.rolling(
                        window=window, min_periods=min_periods, center=center
                    ).std(ddof=0)
                ),
                cov_biased=lambda x, y: (
                    x.rolling(
                        window=window, min_periods=min_periods, center=center
                    ).cov(y, ddof=0)
                ),
                var_debiasing_factors=lambda x: (
                    x.rolling(window=window, center=center)
                    .count()
                    .divide(
                        (x.rolling(window=window, center=center).count() - 1.0).replace(
                            0.0, np.nan
                        )
                    )
                ),
            )

            # test consistency between rolling_xyz() and either (a)
            # rolling_apply of Series.xyz(), or (b) rolling_apply of
            # np.nanxyz()
            for (x, is_constant, no_nans) in self.data:
                functions = self.base_functions

                # GH 8269
                if no_nans:
                    functions = self.base_functions + self.no_nan_functions
                for (f, require_min_periods, name) in functions:
                    rolling_f = getattr(
                        x.rolling(
                            window=window, center=center, min_periods=min_periods
                        ),
                        name,
                    )

                    if (
                        require_min_periods
                        and (min_periods is not None)
                        and (min_periods < require_min_periods)
                    ):
                        continue

                    if name == "count":
                        rolling_f_result = rolling_f()
                        rolling_apply_f_result = x.rolling(
                            window=window, min_periods=0, center=center
                        ).apply(func=f, raw=True)
                    else:
                        if name in ["cov", "corr"]:
                            rolling_f_result = rolling_f(pairwise=False)
                        else:
                            rolling_f_result = rolling_f()
                        rolling_apply_f_result = x.rolling(
                            window=window, min_periods=min_periods, center=center
                        ).apply(func=f, raw=True)

                    # GH 9422
                    if name in ["sum", "prod"]:
                        assert_equal(rolling_f_result, rolling_apply_f_result)

    # binary moments
    def test_rolling_cov(self):
        A = self.series
        B = A + randn(len(A))

        result = A.rolling(window=50, min_periods=25).cov(B)
        tm.assert_almost_equal(result[-1], np.cov(A[-50:], B[-50:])[0, 1])

    def test_rolling_cov_pairwise(self):
        self._check_pairwise_moment("rolling", "cov", window=10, min_periods=5)

    def test_rolling_corr(self):
        A = self.series
        B = A + randn(len(A))

        result = A.rolling(window=50, min_periods=25).corr(B)
        tm.assert_almost_equal(result[-1], np.corrcoef(A[-50:], B[-50:])[0, 1])

        # test for correct bias correction
        a = tm.makeTimeSeries()
        b = tm.makeTimeSeries()
        a[:5] = np.nan
        b[:10] = np.nan

        result = a.rolling(window=len(a), min_periods=1).corr(b)
        tm.assert_almost_equal(result[-1], a.corr(b))

    def test_rolling_corr_pairwise(self):
        self._check_pairwise_moment("rolling", "corr", window=10, min_periods=5)

    @pytest.mark.parametrize("window", range(7))
    def test_rolling_corr_with_zero_variance(self, window):
        # GH 18430
        s = pd.Series(np.zeros(20))
        other = pd.Series(np.arange(20))

        assert s.rolling(window=window).corr(other=other).isna().all()

    def _check_pairwise_moment(self, dispatch, name, **kwargs):
        def get_result(obj, obj2=None):
            return getattr(getattr(obj, dispatch)(**kwargs), name)(obj2)

        result = get_result(self.frame)
        result = result.loc[(slice(None), 1), 5]
        result.index = result.index.droplevel(1)
        expected = get_result(self.frame[1], self.frame[5])
        tm.assert_series_equal(result, expected, check_names=False)

    def test_flex_binary_moment(self):
        # GH3155
        # don't blow the stack
        msg = (
            "arguments to moment function must be of type"
            " np.ndarray/Series/DataFrame"
        )
        with pytest.raises(TypeError, match=msg):
            rwindow._flex_binary_moment(5, 6, None)

    def test_corr_sanity(self):
        # GH 3155
        df = DataFrame(
            np.array(
                [
                    [0.87024726, 0.18505595],
                    [0.64355431, 0.3091617],
                    [0.92372966, 0.50552513],
                    [0.00203756, 0.04520709],
                    [0.84780328, 0.33394331],
                    [0.78369152, 0.63919667],
                ]
            )
        )

        res = df[0].rolling(5, center=True).corr(df[1])
        assert all(np.abs(np.nan_to_num(x)) <= 1 for x in res)

        # and some fuzzing
        for _ in range(10):
            df = DataFrame(np.random.rand(30, 2))
            res = df[0].rolling(5, center=True).corr(df[1])
            try:
                assert all(np.abs(np.nan_to_num(x)) <= 1 for x in res)
            except AssertionError:
                print(res)

    @pytest.mark.parametrize("method", ["corr", "cov"])
    def test_flex_binary_frame(self, method):
        series = self.frame[1]

        res = getattr(series.rolling(window=10), method)(self.frame)
        res2 = getattr(self.frame.rolling(window=10), method)(series)
        exp = self.frame.apply(lambda x: getattr(series.rolling(window=10), method)(x))

        tm.assert_frame_equal(res, exp)
        tm.assert_frame_equal(res2, exp)

        frame2 = self.frame.copy()
        frame2.values[:] = np.random.randn(*frame2.shape)

        res3 = getattr(self.frame.rolling(window=10), method)(frame2)
        exp = DataFrame(
            {
                k: getattr(self.frame[k].rolling(window=10), method)(frame2[k])
                for k in self.frame
            }
        )
        tm.assert_frame_equal(res3, exp)

    def test_ewmcov(self):
        self._check_binary_ew("cov")

    def test_ewmcov_pairwise(self):
        self._check_pairwise_moment("ewm", "cov", span=10, min_periods=5)

    def test_ewmcorr(self):
        self._check_binary_ew("corr")

    def test_ewmcorr_pairwise(self):
        self._check_pairwise_moment("ewm", "corr", span=10, min_periods=5)

    def _check_binary_ew(self, name):
        def func(A, B, com, **kwargs):
            return getattr(A.ewm(com, **kwargs), name)(B)

        A = Series(randn(50), index=np.arange(50))
        B = A[2:] + randn(48)

        A[:10] = np.NaN
        B[-10:] = np.NaN

        result = func(A, B, 20, min_periods=5)
        assert np.isnan(result.values[:14]).all()
        assert not np.isnan(result.values[14:]).any()

        # GH 7898
        for min_periods in (0, 1, 2):
            result = func(A, B, 20, min_periods=min_periods)
            # binary functions (ewmcov, ewmcorr) with bias=False require at
            # least two values
            assert np.isnan(result.values[:11]).all()
            assert not np.isnan(result.values[11:]).any()

            # check series of length 0
            result = func(Series([]), Series([]), 50, min_periods=min_periods)
            tm.assert_series_equal(result, Series([]))

            # check series of length 1
            result = func(Series([1.0]), Series([1.0]), 50, min_periods=min_periods)
            tm.assert_series_equal(result, Series([np.NaN]))

        msg = "Input arrays must be of the same type!"
        # exception raised is Exception
        with pytest.raises(Exception, match=msg):
            func(A, randn(50), 20, min_periods=5)

    def test_expanding_apply_args_kwargs(self, raw):
        def mean_w_arg(x, const):
            return np.mean(x) + const

        df = DataFrame(np.random.rand(20, 3))

        expected = df.expanding().apply(np.mean, raw=raw) + 20.0

        result = df.expanding().apply(mean_w_arg, raw=raw, args=(20,))
        tm.assert_frame_equal(result, expected)

        result = df.expanding().apply(mean_w_arg, raw=raw, kwargs={"const": 20})
        tm.assert_frame_equal(result, expected)

    def test_expanding_corr(self):
        A = self.series.dropna()
        B = (A + randn(len(A)))[:-5]

        result = A.expanding().corr(B)

        rolling_result = A.rolling(window=len(A), min_periods=1).corr(B)

        tm.assert_almost_equal(rolling_result, result)

    def test_expanding_count(self):
        result = self.series.expanding().count()
        tm.assert_almost_equal(
            result, self.series.rolling(window=len(self.series)).count()
        )

    def test_expanding_quantile(self):
        result = self.series.expanding().quantile(0.5)

        rolling_result = self.series.rolling(
            window=len(self.series), min_periods=1
        ).quantile(0.5)

        tm.assert_almost_equal(result, rolling_result)

    def test_expanding_cov(self):
        A = self.series
        B = (A + randn(len(A)))[:-5]

        result = A.expanding().cov(B)

        rolling_result = A.rolling(window=len(A), min_periods=1).cov(B)

        tm.assert_almost_equal(rolling_result, result)

    def test_expanding_cov_pairwise(self):
        result = self.frame.expanding().corr()

        rolling_result = self.frame.rolling(
            window=len(self.frame), min_periods=1
        ).corr()

        tm.assert_frame_equal(result, rolling_result)

    def test_expanding_corr_pairwise(self):
        result = self.frame.expanding().corr()

        rolling_result = self.frame.rolling(
            window=len(self.frame), min_periods=1
        ).corr()
        tm.assert_frame_equal(result, rolling_result)

    def test_expanding_cov_diff_index(self):
        # GH 7512
        s1 = Series([1, 2, 3], index=[0, 1, 2])
        s2 = Series([1, 3], index=[0, 2])
        result = s1.expanding().cov(s2)
        expected = Series([None, None, 2.0])
        tm.assert_series_equal(result, expected)

        s2a = Series([1, None, 3], index=[0, 1, 2])
        result = s1.expanding().cov(s2a)
        tm.assert_series_equal(result, expected)

        s1 = Series([7, 8, 10], index=[0, 1, 3])
        s2 = Series([7, 9, 10], index=[0, 2, 3])
        result = s1.expanding().cov(s2)
        expected = Series([None, None, None, 4.5])
        tm.assert_series_equal(result, expected)

    def test_expanding_corr_diff_index(self):
        # GH 7512
        s1 = Series([1, 2, 3], index=[0, 1, 2])
        s2 = Series([1, 3], index=[0, 2])
        result = s1.expanding().corr(s2)
        expected = Series([None, None, 1.0])
        tm.assert_series_equal(result, expected)

        s2a = Series([1, None, 3], index=[0, 1, 2])
        result = s1.expanding().corr(s2a)
        tm.assert_series_equal(result, expected)

        s1 = Series([7, 8, 10], index=[0, 1, 3])
        s2 = Series([7, 9, 10], index=[0, 2, 3])
        result = s1.expanding().corr(s2)
        expected = Series([None, None, None, 1.0])
        tm.assert_series_equal(result, expected)

    def test_rolling_cov_diff_length(self):
        # GH 7512
        s1 = Series([1, 2, 3], index=[0, 1, 2])
        s2 = Series([1, 3], index=[0, 2])
        result = s1.rolling(window=3, min_periods=2).cov(s2)
        expected = Series([None, None, 2.0])
        tm.assert_series_equal(result, expected)

        s2a = Series([1, None, 3], index=[0, 1, 2])
        result = s1.rolling(window=3, min_periods=2).cov(s2a)
        tm.assert_series_equal(result, expected)

    def test_rolling_corr_diff_length(self):
        # GH 7512
        s1 = Series([1, 2, 3], index=[0, 1, 2])
        s2 = Series([1, 3], index=[0, 2])
        result = s1.rolling(window=3, min_periods=2).corr(s2)
        expected = Series([None, None, 1.0])
        tm.assert_series_equal(result, expected)

        s2a = Series([1, None, 3], index=[0, 1, 2])
        result = s1.rolling(window=3, min_periods=2).corr(s2a)
        tm.assert_series_equal(result, expected)

    @pytest.mark.parametrize(
        "f",
        [
            lambda x: (x.rolling(window=10, min_periods=5).cov(x, pairwise=False)),
            lambda x: (x.rolling(window=10, min_periods=5).corr(x, pairwise=False)),
            lambda x: x.rolling(window=10, min_periods=5).max(),
            lambda x: x.rolling(window=10, min_periods=5).min(),
            lambda x: x.rolling(window=10, min_periods=5).sum(),
            lambda x: x.rolling(window=10, min_periods=5).mean(),
            lambda x: x.rolling(window=10, min_periods=5).std(),
            lambda x: x.rolling(window=10, min_periods=5).var(),
            lambda x: x.rolling(window=10, min_periods=5).skew(),
            lambda x: x.rolling(window=10, min_periods=5).kurt(),
            lambda x: x.rolling(window=10, min_periods=5).quantile(quantile=0.5),
            lambda x: x.rolling(window=10, min_periods=5).median(),
            lambda x: x.rolling(window=10, min_periods=5).apply(sum, raw=False),
            lambda x: x.rolling(window=10, min_periods=5).apply(sum, raw=True),
            lambda x: x.rolling(win_type="boxcar", window=10, min_periods=5).mean(),
        ],
    )
    def test_rolling_functions_window_non_shrinkage(self, f):
        # GH 7764
        s = Series(range(4))
        s_expected = Series(np.nan, index=s.index)
        df = DataFrame([[1, 5], [3, 2], [3, 9], [-1, 0]], columns=["A", "B"])
        df_expected = DataFrame(np.nan, index=df.index, columns=df.columns)

        try:
            s_result = f(s)
            tm.assert_series_equal(s_result, s_expected)

            df_result = f(df)
            tm.assert_frame_equal(df_result, df_expected)
        except (ImportError):

            # scipy needed for rolling_window
            pytest.skip("scipy not available")

    def test_rolling_functions_window_non_shrinkage_binary(self):

        # corr/cov return a MI DataFrame
        df = DataFrame(
            [[1, 5], [3, 2], [3, 9], [-1, 0]],
            columns=Index(["A", "B"], name="foo"),
            index=Index(range(4), name="bar"),
        )
        df_expected = DataFrame(
            columns=Index(["A", "B"], name="foo"),
            index=pd.MultiIndex.from_product(
                [df.index, df.columns], names=["bar", "foo"]
            ),
            dtype="float64",
        )
        functions = [
            lambda x: (x.rolling(window=10, min_periods=5).cov(x, pairwise=True)),
            lambda x: (x.rolling(window=10, min_periods=5).corr(x, pairwise=True)),
        ]
        for f in functions:
            df_result = f(df)
            tm.assert_frame_equal(df_result, df_expected)

    def test_moment_functions_zero_length(self):
        # GH 8056
        s = Series()
        s_expected = s
        df1 = DataFrame()
        df1_expected = df1
        df2 = DataFrame(columns=["a"])
        df2["a"] = df2["a"].astype("float64")
        df2_expected = df2

        functions = [
            lambda x: x.expanding().count(),
            lambda x: x.expanding(min_periods=5).cov(x, pairwise=False),
            lambda x: x.expanding(min_periods=5).corr(x, pairwise=False),
            lambda x: x.expanding(min_periods=5).max(),
            lambda x: x.expanding(min_periods=5).min(),
            lambda x: x.expanding(min_periods=5).sum(),
            lambda x: x.expanding(min_periods=5).mean(),
            lambda x: x.expanding(min_periods=5).std(),
            lambda x: x.expanding(min_periods=5).var(),
            lambda x: x.expanding(min_periods=5).skew(),
            lambda x: x.expanding(min_periods=5).kurt(),
            lambda x: x.expanding(min_periods=5).quantile(0.5),
            lambda x: x.expanding(min_periods=5).median(),
            lambda x: x.expanding(min_periods=5).apply(sum, raw=False),
            lambda x: x.expanding(min_periods=5).apply(sum, raw=True),
            lambda x: x.rolling(window=10).count(),
            lambda x: x.rolling(window=10, min_periods=5).cov(x, pairwise=False),
            lambda x: x.rolling(window=10, min_periods=5).corr(x, pairwise=False),
            lambda x: x.rolling(window=10, min_periods=5).max(),
            lambda x: x.rolling(window=10, min_periods=5).min(),
            lambda x: x.rolling(window=10, min_periods=5).sum(),
            lambda x: x.rolling(window=10, min_periods=5).mean(),
            lambda x: x.rolling(window=10, min_periods=5).std(),
            lambda x: x.rolling(window=10, min_periods=5).var(),
            lambda x: x.rolling(window=10, min_periods=5).skew(),
            lambda x: x.rolling(window=10, min_periods=5).kurt(),
            lambda x: x.rolling(window=10, min_periods=5).quantile(0.5),
            lambda x: x.rolling(window=10, min_periods=5).median(),
            lambda x: x.rolling(window=10, min_periods=5).apply(sum, raw=False),
            lambda x: x.rolling(window=10, min_periods=5).apply(sum, raw=True),
            lambda x: x.rolling(win_type="boxcar", window=10, min_periods=5).mean(),
        ]
        for f in functions:
            try:
                s_result = f(s)
                tm.assert_series_equal(s_result, s_expected)

                df1_result = f(df1)
                tm.assert_frame_equal(df1_result, df1_expected)

                df2_result = f(df2)
                tm.assert_frame_equal(df2_result, df2_expected)
            except (ImportError):

                # scipy needed for rolling_window
                continue

    def test_moment_functions_zero_length_pairwise(self):

        df1 = DataFrame()
        df1_expected = df1
        df2 = DataFrame(columns=Index(["a"], name="foo"), index=Index([], name="bar"))
        df2["a"] = df2["a"].astype("float64")

        df1_expected = DataFrame(
            index=pd.MultiIndex.from_product([df1.index, df1.columns]),
            columns=Index([]),
        )
        df2_expected = DataFrame(
            index=pd.MultiIndex.from_product(
                [df2.index, df2.columns], names=["bar", "foo"]
            ),
            columns=Index(["a"], name="foo"),
            dtype="float64",
        )

        functions = [
            lambda x: (x.expanding(min_periods=5).cov(x, pairwise=True)),
            lambda x: (x.expanding(min_periods=5).corr(x, pairwise=True)),
            lambda x: (x.rolling(window=10, min_periods=5).cov(x, pairwise=True)),
            lambda x: (x.rolling(window=10, min_periods=5).corr(x, pairwise=True)),
        ]
        for f in functions:
            df1_result = f(df1)
            tm.assert_frame_equal(df1_result, df1_expected)

            df2_result = f(df2)
            tm.assert_frame_equal(df2_result, df2_expected)

    def test_expanding_cov_pairwise_diff_length(self):
        # GH 7512
        df1 = DataFrame([[1, 5], [3, 2], [3, 9]], columns=Index(["A", "B"], name="foo"))
        df1a = DataFrame(
            [[1, 5], [3, 9]], index=[0, 2], columns=Index(["A", "B"], name="foo")
        )
        df2 = DataFrame(
            [[5, 6], [None, None], [2, 1]], columns=Index(["X", "Y"], name="foo")
        )
        df2a = DataFrame(
            [[5, 6], [2, 1]], index=[0, 2], columns=Index(["X", "Y"], name="foo")
        )
        # TODO: xref gh-15826
        # .loc is not preserving the names
        result1 = df1.expanding().cov(df2a, pairwise=True).loc[2]
        result2 = df1.expanding().cov(df2a, pairwise=True).loc[2]
        result3 = df1a.expanding().cov(df2, pairwise=True).loc[2]
        result4 = df1a.expanding().cov(df2a, pairwise=True).loc[2]
        expected = DataFrame(
            [[-3.0, -6.0], [-5.0, -10.0]],
            columns=Index(["A", "B"], name="foo"),
            index=Index(["X", "Y"], name="foo"),
        )
        tm.assert_frame_equal(result1, expected)
        tm.assert_frame_equal(result2, expected)
        tm.assert_frame_equal(result3, expected)
        tm.assert_frame_equal(result4, expected)

    def test_expanding_corr_pairwise_diff_length(self):
        # GH 7512
        df1 = DataFrame(
            [[1, 2], [3, 2], [3, 4]],
            columns=["A", "B"],
            index=Index(range(3), name="bar"),
        )
        df1a = DataFrame(
            [[1, 2], [3, 4]], index=Index([0, 2], name="bar"), columns=["A", "B"]
        )
        df2 = DataFrame(
            [[5, 6], [None, None], [2, 1]],
            columns=["X", "Y"],
            index=Index(range(3), name="bar"),
        )
        df2a = DataFrame(
            [[5, 6], [2, 1]], index=Index([0, 2], name="bar"), columns=["X", "Y"]
        )
        result1 = df1.expanding().corr(df2, pairwise=True).loc[2]
        result2 = df1.expanding().corr(df2a, pairwise=True).loc[2]
        result3 = df1a.expanding().corr(df2, pairwise=True).loc[2]
        result4 = df1a.expanding().corr(df2a, pairwise=True).loc[2]
        expected = DataFrame(
            [[-1.0, -1.0], [-1.0, -1.0]], columns=["A", "B"], index=Index(["X", "Y"])
        )
        tm.assert_frame_equal(result1, expected)
        tm.assert_frame_equal(result2, expected)
        tm.assert_frame_equal(result3, expected)
        tm.assert_frame_equal(result4, expected)

    def test_rolling_skew_edge_cases(self):

        all_nan = Series([np.NaN] * 5)

        # yields all NaN (0 variance)
        d = Series([1] * 5)
        x = d.rolling(window=5).skew()
        tm.assert_series_equal(all_nan, x)

        # yields all NaN (window too small)
        d = Series(np.random.randn(5))
        x = d.rolling(window=2).skew()
        tm.assert_series_equal(all_nan, x)

        # yields [NaN, NaN, NaN, 0.177994, 1.548824]
        d = Series([-1.50837035, -0.1297039, 0.19501095, 1.73508164, 0.41941401])
        expected = Series([np.NaN, np.NaN, np.NaN, 0.177994, 1.548824])
        x = d.rolling(window=4).skew()
        tm.assert_series_equal(expected, x)

    def test_rolling_kurt_edge_cases(self):

        all_nan = Series([np.NaN] * 5)

        # yields all NaN (0 variance)
        d = Series([1] * 5)
        x = d.rolling(window=5).kurt()
        tm.assert_series_equal(all_nan, x)

        # yields all NaN (window too small)
        d = Series(np.random.randn(5))
        x = d.rolling(window=3).kurt()
        tm.assert_series_equal(all_nan, x)

        # yields [NaN, NaN, NaN, 1.224307, 2.671499]
        d = Series([-1.50837035, -0.1297039, 0.19501095, 1.73508164, 0.41941401])
        expected = Series([np.NaN, np.NaN, np.NaN, 1.224307, 2.671499])
        x = d.rolling(window=4).kurt()
        tm.assert_series_equal(expected, x)

    def test_rolling_skew_eq_value_fperr(self):
        # #18804 all rolling skew for all equal values should return Nan
        a = Series([1.1] * 15).rolling(window=10).skew()
        assert np.isnan(a).all()

    def test_rolling_kurt_eq_value_fperr(self):
        # #18804 all rolling kurt for all equal values should return Nan
        a = Series([1.1] * 15).rolling(window=10).kurt()
        assert np.isnan(a).all()

    @pytest.mark.parametrize(
        "func,static_comp",
        [("sum", np.sum), ("mean", np.mean), ("max", np.max), ("min", np.min)],
        ids=["sum", "mean", "max", "min"],
    )
    def test_expanding_func(self, func, static_comp):
        def expanding_func(x, min_periods=1, center=False, axis=0):
            exp = x.expanding(min_periods=min_periods, center=center, axis=axis)
            return getattr(exp, func)()

        self._check_expanding(expanding_func, static_comp, preserve_nan=False)

    def test_expanding_apply(self, raw):
        def expanding_mean(x, min_periods=1):

            exp = x.expanding(min_periods=min_periods)
            result = exp.apply(lambda x: x.mean(), raw=raw)
            return result

        # TODO(jreback), needed to add preserve_nan=False
        # here to make this pass
        self._check_expanding(expanding_mean, np.mean, preserve_nan=False)

        ser = Series([])
        tm.assert_series_equal(ser, ser.expanding().apply(lambda x: x.mean(), raw=raw))

        # GH 8080
        s = Series([None, None, None])
        result = s.expanding(min_periods=0).apply(lambda x: len(x), raw=raw)
        expected = Series([1.0, 2.0, 3.0])
        tm.assert_series_equal(result, expected)

    def _check_expanding(
        self,
        func,
        static_comp,
        has_min_periods=True,
        has_time_rule=True,
        preserve_nan=True,
    ):

        series_result = func(self.series)
        assert isinstance(series_result, Series)
        frame_result = func(self.frame)
        assert isinstance(frame_result, DataFrame)

        result = func(self.series)
        tm.assert_almost_equal(result[10], static_comp(self.series[:11]))

        if preserve_nan:
            assert result.iloc[self._nan_locs].isna().all()

        ser = Series(randn(50))

        if has_min_periods:
            result = func(ser, min_periods=30)
            assert result[:29].isna().all()
            tm.assert_almost_equal(result.iloc[-1], static_comp(ser[:50]))

            # min_periods is working correctly
            result = func(ser, min_periods=15)
            assert isna(result.iloc[13])
            assert notna(result.iloc[14])

            ser2 = Series(randn(20))
            result = func(ser2, min_periods=5)
            assert isna(result[3])
            assert notna(result[4])

            # min_periods=0
            result0 = func(ser, min_periods=0)
            result1 = func(ser, min_periods=1)
            tm.assert_almost_equal(result0, result1)
        else:
            result = func(ser)
            tm.assert_almost_equal(result.iloc[-1], static_comp(ser[:50]))

    def test_rolling_max_gh6297(self):
        """Replicate result expected in GH #6297"""

        indices = [datetime(1975, 1, i) for i in range(1, 6)]
        # So that we can have 2 datapoints on one of the days
        indices.append(datetime(1975, 1, 3, 6, 0))
        series = Series(range(1, 7), index=indices)
        # Use floats instead of ints as values
        series = series.map(lambda x: float(x))
        # Sort chronologically
        series = series.sort_index()

        expected = Series(
            [1.0, 2.0, 6.0, 4.0, 5.0],
            index=[datetime(1975, 1, i, 0) for i in range(1, 6)],
        )
        x = series.resample("D").max().rolling(window=1).max()
        tm.assert_series_equal(expected, x)

    def test_rolling_max_resample(self):

        indices = [datetime(1975, 1, i) for i in range(1, 6)]
        # So that we can have 3 datapoints on last day (4, 10, and 20)
        indices.append(datetime(1975, 1, 5, 1))
        indices.append(datetime(1975, 1, 5, 2))
        series = Series(list(range(0, 5)) + [10, 20], index=indices)
        # Use floats instead of ints as values
        series = series.map(lambda x: float(x))
        # Sort chronologically
        series = series.sort_index()

        # Default how should be max
        expected = Series(
            [0.0, 1.0, 2.0, 3.0, 20.0],
            index=[datetime(1975, 1, i, 0) for i in range(1, 6)],
        )
        x = series.resample("D").max().rolling(window=1).max()
        tm.assert_series_equal(expected, x)

        # Now specify median (10.0)
        expected = Series(
            [0.0, 1.0, 2.0, 3.0, 10.0],
            index=[datetime(1975, 1, i, 0) for i in range(1, 6)],
        )
        x = series.resample("D").median().rolling(window=1).max()
        tm.assert_series_equal(expected, x)

        # Now specify mean (4+10+20)/3
        v = (4.0 + 10.0 + 20.0) / 3.0
        expected = Series(
            [0.0, 1.0, 2.0, 3.0, v],
            index=[datetime(1975, 1, i, 0) for i in range(1, 6)],
        )
        x = series.resample("D").mean().rolling(window=1).max()
        tm.assert_series_equal(expected, x)

    def test_rolling_min_resample(self):

        indices = [datetime(1975, 1, i) for i in range(1, 6)]
        # So that we can have 3 datapoints on last day (4, 10, and 20)
        indices.append(datetime(1975, 1, 5, 1))
        indices.append(datetime(1975, 1, 5, 2))
        series = Series(list(range(0, 5)) + [10, 20], index=indices)
        # Use floats instead of ints as values
        series = series.map(lambda x: float(x))
        # Sort chronologically
        series = series.sort_index()

        # Default how should be min
        expected = Series(
            [0.0, 1.0, 2.0, 3.0, 4.0],
            index=[datetime(1975, 1, i, 0) for i in range(1, 6)],
        )
        r = series.resample("D").min().rolling(window=1)
        tm.assert_series_equal(expected, r.min())

    def test_rolling_median_resample(self):

        indices = [datetime(1975, 1, i) for i in range(1, 6)]
        # So that we can have 3 datapoints on last day (4, 10, and 20)
        indices.append(datetime(1975, 1, 5, 1))
        indices.append(datetime(1975, 1, 5, 2))
        series = Series(list(range(0, 5)) + [10, 20], index=indices)
        # Use floats instead of ints as values
        series = series.map(lambda x: float(x))
        # Sort chronologically
        series = series.sort_index()

        # Default how should be median
        expected = Series(
            [0.0, 1.0, 2.0, 3.0, 10],
            index=[datetime(1975, 1, i, 0) for i in range(1, 6)],
        )
        x = series.resample("D").median().rolling(window=1).median()
        tm.assert_series_equal(expected, x)

    def test_rolling_median_memory_error(self):
        # GH11722
        n = 20000
        Series(np.random.randn(n)).rolling(window=2, center=False).median()
        Series(np.random.randn(n)).rolling(window=2, center=False).median()

    def test_rolling_min_max_numeric_types(self):

        # GH12373
        types_test = [np.dtype("f{}".format(width)) for width in [4, 8]]
        types_test.extend(
            [
                np.dtype("{}{}".format(sign, width))
                for width in [1, 2, 4, 8]
                for sign in "ui"
            ]
        )
        for data_type in types_test:
            # Just testing that these don't throw exceptions and that
            # the return type is float64. Other tests will cover quantitative
            # correctness
            result = DataFrame(np.arange(20, dtype=data_type)).rolling(window=5).max()
            assert result.dtypes[0] == np.dtype("f8")
            result = DataFrame(np.arange(20, dtype=data_type)).rolling(window=5).min()
            assert result.dtypes[0] == np.dtype("f8")


class TestGrouperGrouping:
    def setup_method(self, method):
        self.series = Series(np.arange(10))
        self.frame = DataFrame({"A": [1] * 20 + [2] * 12 + [3] * 8, "B": np.arange(40)})

    def test_mutated(self):

        msg = r"group\(\) got an unexpected keyword argument 'foo'"
        with pytest.raises(TypeError, match=msg):
            self.frame.groupby("A", foo=1)

        g = self.frame.groupby("A")
        assert not g.mutated
        g = self.frame.groupby("A", mutated=True)
        assert g.mutated

    def test_getitem(self):
        g = self.frame.groupby("A")
        g_mutated = self.frame.groupby("A", mutated=True)

        expected = g_mutated.B.apply(lambda x: x.rolling(2).mean())

        result = g.rolling(2).mean().B
        tm.assert_series_equal(result, expected)

        result = g.rolling(2).B.mean()
        tm.assert_series_equal(result, expected)

        result = g.B.rolling(2).mean()
        tm.assert_series_equal(result, expected)

        result = self.frame.B.groupby(self.frame.A).rolling(2).mean()
        tm.assert_series_equal(result, expected)

    def test_getitem_multiple(self):

        # GH 13174
        g = self.frame.groupby("A")
        r = g.rolling(2)
        g_mutated = self.frame.groupby("A", mutated=True)
        expected = g_mutated.B.apply(lambda x: x.rolling(2).count())

        result = r.B.count()
        tm.assert_series_equal(result, expected)

        result = r.B.count()
        tm.assert_series_equal(result, expected)

    def test_rolling(self):
        g = self.frame.groupby("A")
        r = g.rolling(window=4)

        for f in ["sum", "mean", "min", "max", "count", "kurt", "skew"]:

            result = getattr(r, f)()
            expected = g.apply(lambda x: getattr(x.rolling(4), f)())
            tm.assert_frame_equal(result, expected)

        for f in ["std", "var"]:
            result = getattr(r, f)(ddof=1)
            expected = g.apply(lambda x: getattr(x.rolling(4), f)(ddof=1))
            tm.assert_frame_equal(result, expected)

        result = r.quantile(0.5)
        expected = g.apply(lambda x: x.rolling(4).quantile(0.5))
        tm.assert_frame_equal(result, expected)

    def test_rolling_corr_cov(self):
        g = self.frame.groupby("A")
        r = g.rolling(window=4)

        for f in ["corr", "cov"]:
            result = getattr(r, f)(self.frame)

            def func(x):
                return getattr(x.rolling(4), f)(self.frame)

            expected = g.apply(func)
            tm.assert_frame_equal(result, expected)

            result = getattr(r.B, f)(pairwise=True)

            def func(x):
                return getattr(x.B.rolling(4), f)(pairwise=True)

            expected = g.apply(func)
            tm.assert_series_equal(result, expected)

    def test_rolling_apply(self, raw):
        g = self.frame.groupby("A")
        r = g.rolling(window=4)

        # reduction
        result = r.apply(lambda x: x.sum(), raw=raw)
        expected = g.apply(lambda x: x.rolling(4).apply(lambda y: y.sum(), raw=raw))
        tm.assert_frame_equal(result, expected)

    def test_rolling_apply_mutability(self):
        # GH 14013
        df = pd.DataFrame({"A": ["foo"] * 3 + ["bar"] * 3, "B": [1] * 6})
        g = df.groupby("A")

        mi = pd.MultiIndex.from_tuples(
            [("bar", 3), ("bar", 4), ("bar", 5), ("foo", 0), ("foo", 1), ("foo", 2)]
        )

        mi.names = ["A", None]
        # Grouped column should not be a part of the output
        expected = pd.DataFrame([np.nan, 2.0, 2.0] * 2, columns=["B"], index=mi)

        result = g.rolling(window=2).sum()
        tm.assert_frame_equal(result, expected)

        # Call an arbitrary function on the groupby
        g.sum()

        # Make sure nothing has been mutated
        result = g.rolling(window=2).sum()
        tm.assert_frame_equal(result, expected)

    def test_expanding(self):
        g = self.frame.groupby("A")
        r = g.expanding()

        for f in ["sum", "mean", "min", "max", "count", "kurt", "skew"]:

            result = getattr(r, f)()
            expected = g.apply(lambda x: getattr(x.expanding(), f)())
            tm.assert_frame_equal(result, expected)

        for f in ["std", "var"]:
            result = getattr(r, f)(ddof=0)
            expected = g.apply(lambda x: getattr(x.expanding(), f)(ddof=0))
            tm.assert_frame_equal(result, expected)

        result = r.quantile(0.5)
        expected = g.apply(lambda x: x.expanding().quantile(0.5))
        tm.assert_frame_equal(result, expected)

    def test_expanding_corr_cov(self):
        g = self.frame.groupby("A")
        r = g.expanding()

        for f in ["corr", "cov"]:
            result = getattr(r, f)(self.frame)

            def func(x):
                return getattr(x.expanding(), f)(self.frame)

            expected = g.apply(func)
            tm.assert_frame_equal(result, expected)

            result = getattr(r.B, f)(pairwise=True)

            def func(x):
                return getattr(x.B.expanding(), f)(pairwise=True)

            expected = g.apply(func)
            tm.assert_series_equal(result, expected)

    def test_expanding_apply(self, raw):
        g = self.frame.groupby("A")
        r = g.expanding()

        # reduction
        result = r.apply(lambda x: x.sum(), raw=raw)
        expected = g.apply(lambda x: x.expanding().apply(lambda y: y.sum(), raw=raw))
        tm.assert_frame_equal(result, expected)


class TestRollingTS:

    # rolling time-series friendly
    # xref GH13327

    def setup_method(self, method):

        self.regular = DataFrame(
            {"A": pd.date_range("20130101", periods=5, freq="s"), "B": range(5)}
        ).set_index("A")

        self.ragged = DataFrame({"B": range(5)})
        self.ragged.index = [
            Timestamp("20130101 09:00:00"),
            Timestamp("20130101 09:00:02"),
            Timestamp("20130101 09:00:03"),
            Timestamp("20130101 09:00:05"),
            Timestamp("20130101 09:00:06"),
        ]

    def test_doc_string(self):

        df = DataFrame(
            {"B": [0, 1, 2, np.nan, 4]},
            index=[
                Timestamp("20130101 09:00:00"),
                Timestamp("20130101 09:00:02"),
                Timestamp("20130101 09:00:03"),
                Timestamp("20130101 09:00:05"),
                Timestamp("20130101 09:00:06"),
            ],
        )
        df
        df.rolling("2s").sum()

    def test_valid(self):

        df = self.regular

        # not a valid freq
        with pytest.raises(ValueError):
            df.rolling(window="foobar")

        # not a datetimelike index
        with pytest.raises(ValueError):
            df.reset_index().rolling(window="foobar")

        # non-fixed freqs
        for freq in ["2MS", pd.offsets.MonthBegin(2)]:
            with pytest.raises(ValueError):
                df.rolling(window=freq)

        for freq in ["1D", pd.offsets.Day(2), "2ms"]:
            df.rolling(window=freq)

        # non-integer min_periods
        for minp in [1.0, "foo", np.array([1, 2, 3])]:
            with pytest.raises(ValueError):
                df.rolling(window="1D", min_periods=minp)

        # center is not implemented
        with pytest.raises(NotImplementedError):
            df.rolling(window="1D", center=True)

    def test_on(self):

        df = self.regular

        # not a valid column
        with pytest.raises(ValueError):
            df.rolling(window="2s", on="foobar")

        # column is valid
        df = df.copy()
        df["C"] = pd.date_range("20130101", periods=len(df))
        df.rolling(window="2d", on="C").sum()

        # invalid columns
        with pytest.raises(ValueError):
            df.rolling(window="2d", on="B")

        # ok even though on non-selected
        df.rolling(window="2d", on="C").B.sum()

    def test_monotonic_on(self):

        # on/index must be monotonic
        df = DataFrame(
            {"A": pd.date_range("20130101", periods=5, freq="s"), "B": range(5)}
        )

        assert df.A.is_monotonic
        df.rolling("2s", on="A").sum()

        df = df.set_index("A")
        assert df.index.is_monotonic
        df.rolling("2s").sum()

        # non-monotonic
        df.index = reversed(df.index.tolist())
        assert not df.index.is_monotonic

        with pytest.raises(ValueError):
            df.rolling("2s").sum()

        df = df.reset_index()
        with pytest.raises(ValueError):
            df.rolling("2s", on="A").sum()

    def test_frame_on(self):

        df = DataFrame(
            {
                "B": range(5),
                "C": pd.date_range("20130101 09:00:00", periods=5, freq="3s"),
            }
        )

        df["A"] = [
            Timestamp("20130101 09:00:00"),
            Timestamp("20130101 09:00:02"),
            Timestamp("20130101 09:00:03"),
            Timestamp("20130101 09:00:05"),
            Timestamp("20130101 09:00:06"),
        ]

        # we are doing simulating using 'on'
        expected = df.set_index("A").rolling("2s").B.sum().reset_index(drop=True)

        result = df.rolling("2s", on="A").B.sum()
        tm.assert_series_equal(result, expected)

        # test as a frame
        # we should be ignoring the 'on' as an aggregation column
        # note that the expected is setting, computing, and resetting
        # so the columns need to be switched compared
        # to the actual result where they are ordered as in the
        # original
        expected = (
            df.set_index("A").rolling("2s")[["B"]].sum().reset_index()[["B", "A"]]
        )

        result = df.rolling("2s", on="A")[["B"]].sum()
        tm.assert_frame_equal(result, expected)

    def test_frame_on2(self):

        # using multiple aggregation columns
        df = DataFrame(
            {
                "A": [0, 1, 2, 3, 4],
                "B": [0, 1, 2, np.nan, 4],
                "C": Index(
                    [
                        Timestamp("20130101 09:00:00"),
                        Timestamp("20130101 09:00:02"),
                        Timestamp("20130101 09:00:03"),
                        Timestamp("20130101 09:00:05"),
                        Timestamp("20130101 09:00:06"),
                    ]
                ),
            },
            columns=["A", "C", "B"],
        )

        expected1 = DataFrame(
            {"A": [0.0, 1, 3, 3, 7], "B": [0, 1, 3, np.nan, 4], "C": df["C"]},
            columns=["A", "C", "B"],
        )

        result = df.rolling("2s", on="C").sum()
        expected = expected1
        tm.assert_frame_equal(result, expected)

        expected = Series([0, 1, 3, np.nan, 4], name="B")
        result = df.rolling("2s", on="C").B.sum()
        tm.assert_series_equal(result, expected)

        expected = expected1[["A", "B", "C"]]
        result = df.rolling("2s", on="C")[["A", "B", "C"]].sum()
        tm.assert_frame_equal(result, expected)

    def test_basic_regular(self):

        df = self.regular.copy()

        df.index = pd.date_range("20130101", periods=5, freq="D")
        expected = df.rolling(window=1, min_periods=1).sum()
        result = df.rolling(window="1D").sum()
        tm.assert_frame_equal(result, expected)

        df.index = pd.date_range("20130101", periods=5, freq="2D")
        expected = df.rolling(window=1, min_periods=1).sum()
        result = df.rolling(window="2D", min_periods=1).sum()
        tm.assert_frame_equal(result, expected)

        expected = df.rolling(window=1, min_periods=1).sum()
        result = df.rolling(window="2D", min_periods=1).sum()
        tm.assert_frame_equal(result, expected)

        expected = df.rolling(window=1).sum()
        result = df.rolling(window="2D").sum()
        tm.assert_frame_equal(result, expected)

    def test_min_periods(self):

        # compare for min_periods
        df = self.regular

        # these slightly different
        expected = df.rolling(2, min_periods=1).sum()
        result = df.rolling("2s").sum()
        tm.assert_frame_equal(result, expected)

        expected = df.rolling(2, min_periods=1).sum()
        result = df.rolling("2s", min_periods=1).sum()
        tm.assert_frame_equal(result, expected)

    def test_closed(self):

        # xref GH13965

        df = DataFrame(
            {"A": [1] * 5},
            index=[
                Timestamp("20130101 09:00:01"),
                Timestamp("20130101 09:00:02"),
                Timestamp("20130101 09:00:03"),
                Timestamp("20130101 09:00:04"),
                Timestamp("20130101 09:00:06"),
            ],
        )

        # closed must be 'right', 'left', 'both', 'neither'
        with pytest.raises(ValueError):
            self.regular.rolling(window="2s", closed="blabla")

        expected = df.copy()
        expected["A"] = [1.0, 2, 2, 2, 1]
        result = df.rolling("2s", closed="right").sum()
        tm.assert_frame_equal(result, expected)

        # default should be 'right'
        result = df.rolling("2s").sum()
        tm.assert_frame_equal(result, expected)

        expected = df.copy()
        expected["A"] = [1.0, 2, 3, 3, 2]
        result = df.rolling("2s", closed="both").sum()
        tm.assert_frame_equal(result, expected)

        expected = df.copy()
        expected["A"] = [np.nan, 1.0, 2, 2, 1]
        result = df.rolling("2s", closed="left").sum()
        tm.assert_frame_equal(result, expected)

        expected = df.copy()
        expected["A"] = [np.nan, 1.0, 1, 1, np.nan]
        result = df.rolling("2s", closed="neither").sum()
        tm.assert_frame_equal(result, expected)

    def test_ragged_sum(self):

        df = self.ragged
        result = df.rolling(window="1s", min_periods=1).sum()
        expected = df.copy()
        expected["B"] = [0.0, 1, 2, 3, 4]
        tm.assert_frame_equal(result, expected)

        result = df.rolling(window="2s", min_periods=1).sum()
        expected = df.copy()
        expected["B"] = [0.0, 1, 3, 3, 7]
        tm.assert_frame_equal(result, expected)

        result = df.rolling(window="2s", min_periods=2).sum()
        expected = df.copy()
        expected["B"] = [np.nan, np.nan, 3, np.nan, 7]
        tm.assert_frame_equal(result, expected)

        result = df.rolling(window="3s", min_periods=1).sum()
        expected = df.copy()
        expected["B"] = [0.0, 1, 3, 5, 7]
        tm.assert_frame_equal(result, expected)

        result = df.rolling(window="3s").sum()
        expected = df.copy()
        expected["B"] = [0.0, 1, 3, 5, 7]
        tm.assert_frame_equal(result, expected)

        result = df.rolling(window="4s", min_periods=1).sum()
        expected = df.copy()
        expected["B"] = [0.0, 1, 3, 6, 9]
        tm.assert_frame_equal(result, expected)

        result = df.rolling(window="4s", min_periods=3).sum()
        expected = df.copy()
        expected["B"] = [np.nan, np.nan, 3, 6, 9]
        tm.assert_frame_equal(result, expected)

        result = df.rolling(window="5s", min_periods=1).sum()
        expected = df.copy()
        expected["B"] = [0.0, 1, 3, 6, 10]
        tm.assert_frame_equal(result, expected)

    def test_ragged_mean(self):

        df = self.ragged
        result = df.rolling(window="1s", min_periods=1).mean()
        expected = df.copy()
        expected["B"] = [0.0, 1, 2, 3, 4]
        tm.assert_frame_equal(result, expected)

        result = df.rolling(window="2s", min_periods=1).mean()
        expected = df.copy()
        expected["B"] = [0.0, 1, 1.5, 3.0, 3.5]
        tm.assert_frame_equal(result, expected)

    def test_ragged_median(self):

        df = self.ragged
        result = df.rolling(window="1s", min_periods=1).median()
        expected = df.copy()
        expected["B"] = [0.0, 1, 2, 3, 4]
        tm.assert_frame_equal(result, expected)

        result = df.rolling(window="2s", min_periods=1).median()
        expected = df.copy()
        expected["B"] = [0.0, 1, 1.5, 3.0, 3.5]
        tm.assert_frame_equal(result, expected)

    def test_ragged_quantile(self):

        df = self.ragged
        result = df.rolling(window="1s", min_periods=1).quantile(0.5)
        expected = df.copy()
        expected["B"] = [0.0, 1, 2, 3, 4]
        tm.assert_frame_equal(result, expected)

        result = df.rolling(window="2s", min_periods=1).quantile(0.5)
        expected = df.copy()
        expected["B"] = [0.0, 1, 1.5, 3.0, 3.5]
        tm.assert_frame_equal(result, expected)

    def test_ragged_std(self):

        df = self.ragged
        result = df.rolling(window="1s", min_periods=1).std(ddof=0)
        expected = df.copy()
        expected["B"] = [0.0] * 5
        tm.assert_frame_equal(result, expected)

        result = df.rolling(window="1s", min_periods=1).std(ddof=1)
        expected = df.copy()
        expected["B"] = [np.nan] * 5
        tm.assert_frame_equal(result, expected)

        result = df.rolling(window="3s", min_periods=1).std(ddof=0)
        expected = df.copy()
        expected["B"] = [0.0] + [0.5] * 4
        tm.assert_frame_equal(result, expected)

        result = df.rolling(window="5s", min_periods=1).std(ddof=1)
        expected = df.copy()
        expected["B"] = [np.nan, 0.707107, 1.0, 1.0, 1.290994]
        tm.assert_frame_equal(result, expected)

    def test_ragged_var(self):

        df = self.ragged
        result = df.rolling(window="1s", min_periods=1).var(ddof=0)
        expected = df.copy()
        expected["B"] = [0.0] * 5
        tm.assert_frame_equal(result, expected)

        result = df.rolling(window="1s", min_periods=1).var(ddof=1)
        expected = df.copy()
        expected["B"] = [np.nan] * 5
        tm.assert_frame_equal(result, expected)

        result = df.rolling(window="3s", min_periods=1).var(ddof=0)
        expected = df.copy()
        expected["B"] = [0.0] + [0.25] * 4
        tm.assert_frame_equal(result, expected)

        result = df.rolling(window="5s", min_periods=1).var(ddof=1)
        expected = df.copy()
        expected["B"] = [np.nan, 0.5, 1.0, 1.0, 1 + 2 / 3.0]
        tm.assert_frame_equal(result, expected)

    def test_ragged_skew(self):

        df = self.ragged
        result = df.rolling(window="3s", min_periods=1).skew()
        expected = df.copy()
        expected["B"] = [np.nan] * 5
        tm.assert_frame_equal(result, expected)

        result = df.rolling(window="5s", min_periods=1).skew()
        expected = df.copy()
        expected["B"] = [np.nan] * 2 + [0.0, 0.0, 0.0]
        tm.assert_frame_equal(result, expected)

    def test_ragged_kurt(self):

        df = self.ragged
        result = df.rolling(window="3s", min_periods=1).kurt()
        expected = df.copy()
        expected["B"] = [np.nan] * 5
        tm.assert_frame_equal(result, expected)

        result = df.rolling(window="5s", min_periods=1).kurt()
        expected = df.copy()
        expected["B"] = [np.nan] * 4 + [-1.2]
        tm.assert_frame_equal(result, expected)

    def test_ragged_count(self):

        df = self.ragged
        result = df.rolling(window="1s", min_periods=1).count()
        expected = df.copy()
        expected["B"] = [1.0, 1, 1, 1, 1]
        tm.assert_frame_equal(result, expected)

        df = self.ragged
        result = df.rolling(window="1s").count()
        tm.assert_frame_equal(result, expected)

        result = df.rolling(window="2s", min_periods=1).count()
        expected = df.copy()
        expected["B"] = [1.0, 1, 2, 1, 2]
        tm.assert_frame_equal(result, expected)

        result = df.rolling(window="2s", min_periods=2).count()
        expected = df.copy()
        expected["B"] = [np.nan, np.nan, 2, np.nan, 2]
        tm.assert_frame_equal(result, expected)

    def test_regular_min(self):

        df = DataFrame(
            {
                "A": pd.date_range("20130101", periods=5, freq="s"),
                "B": [0.0, 1, 2, 3, 4],
            }
        ).set_index("A")
        result = df.rolling("1s").min()
        expected = df.copy()
        expected["B"] = [0.0, 1, 2, 3, 4]
        tm.assert_frame_equal(result, expected)

        df = DataFrame(
            {"A": pd.date_range("20130101", periods=5, freq="s"), "B": [5, 4, 3, 4, 5]}
        ).set_index("A")

        tm.assert_frame_equal(result, expected)
        result = df.rolling("2s").min()
        expected = df.copy()
        expected["B"] = [5.0, 4, 3, 3, 4]
        tm.assert_frame_equal(result, expected)

        result = df.rolling("5s").min()
        expected = df.copy()
        expected["B"] = [5.0, 4, 3, 3, 3]
        tm.assert_frame_equal(result, expected)

    def test_ragged_min(self):

        df = self.ragged

        result = df.rolling(window="1s", min_periods=1).min()
        expected = df.copy()
        expected["B"] = [0.0, 1, 2, 3, 4]
        tm.assert_frame_equal(result, expected)

        result = df.rolling(window="2s", min_periods=1).min()
        expected = df.copy()
        expected["B"] = [0.0, 1, 1, 3, 3]
        tm.assert_frame_equal(result, expected)

        result = df.rolling(window="5s", min_periods=1).min()
        expected = df.copy()
        expected["B"] = [0.0, 0, 0, 1, 1]
        tm.assert_frame_equal(result, expected)

    def test_perf_min(self):

        N = 10000

        dfp = DataFrame(
            {"B": np.random.randn(N)},
            index=pd.date_range("20130101", periods=N, freq="s"),
        )
        expected = dfp.rolling(2, min_periods=1).min()
        result = dfp.rolling("2s").min()
        assert ((result - expected) < 0.01).all().bool()

        expected = dfp.rolling(200, min_periods=1).min()
        result = dfp.rolling("200s").min()
        assert ((result - expected) < 0.01).all().bool()

    def test_ragged_max(self):

        df = self.ragged

        result = df.rolling(window="1s", min_periods=1).max()
        expected = df.copy()
        expected["B"] = [0.0, 1, 2, 3, 4]
        tm.assert_frame_equal(result, expected)

        result = df.rolling(window="2s", min_periods=1).max()
        expected = df.copy()
        expected["B"] = [0.0, 1, 2, 3, 4]
        tm.assert_frame_equal(result, expected)

        result = df.rolling(window="5s", min_periods=1).max()
        expected = df.copy()
        expected["B"] = [0.0, 1, 2, 3, 4]
        tm.assert_frame_equal(result, expected)

    def test_ragged_apply(self, raw):

        df = self.ragged

        f = lambda x: 1
        result = df.rolling(window="1s", min_periods=1).apply(f, raw=raw)
        expected = df.copy()
        expected["B"] = 1.0
        tm.assert_frame_equal(result, expected)

        result = df.rolling(window="2s", min_periods=1).apply(f, raw=raw)
        expected = df.copy()
        expected["B"] = 1.0
        tm.assert_frame_equal(result, expected)

        result = df.rolling(window="5s", min_periods=1).apply(f, raw=raw)
        expected = df.copy()
        expected["B"] = 1.0
        tm.assert_frame_equal(result, expected)

    def test_all(self):

        # simple comparison of integer vs time-based windowing
        df = self.regular * 2
        er = df.rolling(window=1)
        r = df.rolling(window="1s")

        for f in [
            "sum",
            "mean",
            "count",
            "median",
            "std",
            "var",
            "kurt",
            "skew",
            "min",
            "max",
        ]:

            result = getattr(r, f)()
            expected = getattr(er, f)()
            tm.assert_frame_equal(result, expected)

        result = r.quantile(0.5)
        expected = er.quantile(0.5)
        tm.assert_frame_equal(result, expected)

    def test_all_apply(self, raw):

        df = self.regular * 2
        er = df.rolling(window=1)
        r = df.rolling(window="1s")

        result = r.apply(lambda x: 1, raw=raw)
        expected = er.apply(lambda x: 1, raw=raw)
        tm.assert_frame_equal(result, expected)

    def test_all2(self):

        # more sophisticated comparison of integer vs.
        # time-based windowing
        df = DataFrame(
            {"B": np.arange(50)}, index=pd.date_range("20130101", periods=50, freq="H")
        )
        # in-range data
        dft = df.between_time("09:00", "16:00")

        r = dft.rolling(window="5H")

        for f in [
            "sum",
            "mean",
            "count",
            "median",
            "std",
            "var",
            "kurt",
            "skew",
            "min",
            "max",
        ]:

            result = getattr(r, f)()

            # we need to roll the days separately
            # to compare with a time-based roll
            # finally groupby-apply will return a multi-index
            # so we need to drop the day
            def agg_by_day(x):
                x = x.between_time("09:00", "16:00")
                return getattr(x.rolling(5, min_periods=1), f)()

            expected = (
                df.groupby(df.index.day)
                .apply(agg_by_day)
                .reset_index(level=0, drop=True)
            )

            tm.assert_frame_equal(result, expected)

    def test_groupby_monotonic(self):

        # GH 15130
        # we don't need to validate monotonicity when grouping

        data = [
            ["David", "1/1/2015", 100],
            ["David", "1/5/2015", 500],
            ["David", "5/30/2015", 50],
            ["David", "7/25/2015", 50],
            ["Ryan", "1/4/2014", 100],
            ["Ryan", "1/19/2015", 500],
            ["Ryan", "3/31/2016", 50],
            ["Joe", "7/1/2015", 100],
            ["Joe", "9/9/2015", 500],
            ["Joe", "10/15/2015", 50],
        ]

        df = DataFrame(data=data, columns=["name", "date", "amount"])
        df["date"] = pd.to_datetime(df["date"])

        expected = (
            df.set_index("date")
            .groupby("name")
            .apply(lambda x: x.rolling("180D")["amount"].sum())
        )
        result = df.groupby("name").rolling("180D", on="date")["amount"].sum()
        tm.assert_series_equal(result, expected)

    def test_non_monotonic(self):
        # GH 13966 (similar to #15130, closed by #15175)

        dates = pd.date_range(start="2016-01-01 09:30:00", periods=20, freq="s")
        df = DataFrame(
            {
                "A": [1] * 20 + [2] * 12 + [3] * 8,
                "B": np.concatenate((dates, dates)),
                "C": np.arange(40),
            }
        )

        result = df.groupby("A").rolling("4s", on="B").C.mean()
        expected = (
            df.set_index("B").groupby("A").apply(lambda x: x.rolling("4s")["C"].mean())
        )
        tm.assert_series_equal(result, expected)

        df2 = df.sort_values("B")
        result = df2.groupby("A").rolling("4s", on="B").C.mean()
        tm.assert_series_equal(result, expected)

    def test_rolling_cov_offset(self):
        # GH16058

        idx = pd.date_range("2017-01-01", periods=24, freq="1h")
        ss = Series(np.arange(len(idx)), index=idx)

        result = ss.rolling("2h").cov()
        expected = Series([np.nan] + [0.5] * (len(idx) - 1), index=idx)
        tm.assert_series_equal(result, expected)

        expected2 = ss.rolling(2, min_periods=1).cov()
        tm.assert_series_equal(result, expected2)

        result = ss.rolling("3h").cov()
        expected = Series([np.nan, 0.5] + [1.0] * (len(idx) - 2), index=idx)
        tm.assert_series_equal(result, expected)

        expected2 = ss.rolling(3, min_periods=1).cov()
        tm.assert_series_equal(result, expected2)


class TestCustomIndexer:

    def test_custom_indexer_validates(self,
                                      dummy_custom_indexer,
                                      win_types,
                                      closed,
                                      min_periods,
                                      center):
        # Test passing a BaseIndexer subclass does not raise validation errors
        s = Series(range(10))
        s.rolling(dummy_custom_indexer,
                  win_type=win_types,
                  center=center,
                  min_periods=min_periods,
                  closed=closed)<|MERGE_RESOLUTION|>--- conflicted
+++ resolved
@@ -13,13 +13,7 @@
 import pandas.util._test_decorators as td
 
 import pandas as pd
-<<<<<<< HEAD
-from pandas import (
-    DataFrame, Index, Series, Timestamp, bdate_range, concat, date_range,
-    isna, notna)
-=======
 from pandas import DataFrame, Index, Series, Timestamp, bdate_range, concat, isna, notna
->>>>>>> 65e123c3
 from pandas.core.base import DataError, SpecificationError
 from pandas.core.sorting import safe_sort
 import pandas.core.window as rwindow
