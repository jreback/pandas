--- conflicted
+++ resolved
@@ -320,21 +320,20 @@
         _check_plot_works(andrews_curves, df, 'Name')
 
     @slow
-<<<<<<< HEAD
     def test_parallel_coordinates(self):
         from pandas import read_csv
         from pandas.tools.plotting import parallel_coordinates
         path = os.path.join(curpath(), 'data/iris.csv')
         df = read_csv(path)
         _check_plot_works(parallel_coordinates, df, 'Name')
-=======
+
+    @slow
     def test_radviz(self):
         from pandas import read_csv
         from pandas.tools.plotting import radviz
         path = os.path.join(curpath(), 'data/iris.csv')
         df = read_csv(path)
         _check_plot_works(radviz, df, 'Name')
->>>>>>> b9cf9dd5
 
     @slow
     def test_plot_int_columns(self):
