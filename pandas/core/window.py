"""
Provide a generic structure to support window functions,
similar to how we have a Groupby object.
"""
from collections import defaultdict
from datetime import timedelta
from textwrap import dedent
from typing import List, Optional, Set
import warnings

import numpy as np

import pandas._libs.custom_window as libwindow_custom
import pandas._libs.window as libwindow
from pandas.compat._optional import import_optional_dependency
from pandas.compat.numpy import function as nv
from pandas.util._decorators import Appender, Substitution, cache_readonly

from pandas.core.dtypes.common import (
    ensure_float64,
    is_bool,
    is_float_dtype,
    is_integer,
    is_integer_dtype,
    is_list_like,
    is_scalar,
    is_timedelta64_dtype,
    needs_i8_conversion,
)
from pandas.core.dtypes.generic import (
    ABCDataFrame,
    ABCDateOffset,
    ABCDatetimeIndex,
    ABCPeriodIndex,
    ABCSeries,
    ABCTimedeltaIndex,
)

from pandas._typing import Axis, FrameOrSeries
from pandas.core.base import DataError, PandasObject, SelectionMixin
import pandas.core.common as com
from pandas.core.generic import _shared_docs
from pandas.core.groupby.base import GroupByMixin

_shared_docs = dict(**_shared_docs)
_doc_template = """
        Returns
        -------
        Series or DataFrame
            Return type is determined by the caller.

        See Also
        --------
        Series.%(name)s : Series %(name)s.
        DataFrame.%(name)s : DataFrame %(name)s.
"""


class _Window(PandasObject, SelectionMixin):
    _attributes = [
        "window",
        "min_periods",
        "center",
        "win_type",
        "axis",
        "on",
        "closed",
    ]  # type: List[str]
    exclusions = set()  # type: Set[str]

    def __init__(
        self,
        obj,
        window=None,
        min_periods: Optional[int] = None,
        center: Optional[bool] = False,
        win_type: Optional[str] = None,
        axis: Axis = 0,
        on: Optional[str] = None,
        closed: Optional[str] = None,
        **kwargs
    ):

        self.__dict__.update(kwargs)
        self.obj = obj
        self.on = on
        self.closed = closed
        self.window = window
        self.min_periods = min_periods
        self.center = center
        self.win_type = win_type
        self.win_freq = None
        self.axis = obj._get_axis_number(axis) if axis is not None else None
        self.validate()

    @property
    def _constructor(self):
        return Window

    @property
    def is_datetimelike(self) -> Optional[bool]:
        return None

    @property
    def _on(self):
        return None

    @property
    def is_freq_type(self) -> bool:
        return self.win_type == "freq"

    def validate(self):
        if self.center is not None and not is_bool(self.center):
            raise ValueError("center must be a boolean")
        if self.min_periods is not None and not is_integer(self.min_periods):
            raise ValueError("min_periods must be an integer")
        if self.closed is not None and self.closed not in [
            "right",
            "both",
            "left",
            "neither",
        ]:
            raise ValueError("closed must be 'right', 'left', 'both' or " "'neither'")

    def _create_blocks(self):
        """
        Split data into blocks & return conformed data.
        """

        obj = self._selected_obj

        # filter out the on from the object
        if self.on is not None:
            if obj.ndim == 2:
                obj = obj.reindex(columns=obj.columns.difference([self.on]), copy=False)
        blocks = obj._to_dict_of_blocks(copy=False).values()

        return blocks, obj

    def _gotitem(self, key, ndim, subset=None):
        """
        Sub-classes to define. Return a sliced object.

        Parameters
        ----------
        key : str / list of selections
        ndim : 1,2
            requested ndim of result
        subset : object, default None
            subset to act on
        """

        # create a new object to prevent aliasing
        if subset is None:
            subset = self.obj
        self = self._shallow_copy(subset)
        self._reset_cache()
        if subset.ndim == 2:
            if is_scalar(key) and key in subset or is_list_like(key):
                self._selection = key
        return self

    def __getattr__(self, attr):
        if attr in self._internal_names_set:
            return object.__getattribute__(self, attr)
        if attr in self.obj:
            return self[attr]

        raise AttributeError(
            "%r object has no attribute %r" % (type(self).__name__, attr)
        )

    def _dir_additions(self):
        return self.obj._dir_additions()

    def _get_window(self, other=None):
        return self.window

    @property
    def _window_type(self) -> str:
        return self.__class__.__name__

    def __repr__(self) -> str:
        """
        Provide a nice str repr of our rolling object.
        """

        attrs = (
            "{k}={v}".format(k=k, v=getattr(self, k))
            for k in self._attributes
            if getattr(self, k, None) is not None
        )
        return "{klass} [{attrs}]".format(
            klass=self._window_type, attrs=",".join(attrs)
        )

    def __iter__(self):
        url = "https://github.com/pandas-dev/pandas/issues/11704"
        raise NotImplementedError("See issue #11704 {url}".format(url=url))

    def _get_index(self) -> Optional[np.ndarray]:
        """
        Return index as an ndarray.

        Returns
        -------
        None or ndarray
        """

        if self.is_freq_type:
            return self._on.asi8
        return None

    def _prep_values(self, values: Optional[np.ndarray] = None) -> np.ndarray:
        """Convert input to numpy arrays for Cython routines"""
        if values is None:
            values = getattr(self._selected_obj, "values", self._selected_obj)

        # GH #12373 : rolling functions error on float32 data
        # make sure the data is coerced to float64
        if is_float_dtype(values.dtype):
            values = ensure_float64(values)
        elif is_integer_dtype(values.dtype):
            values = ensure_float64(values)
        elif needs_i8_conversion(values.dtype):
            raise NotImplementedError(
                "ops for {action} for this "
                "dtype {dtype} are not "
                "implemented".format(action=self._window_type, dtype=values.dtype)
            )
        else:
            try:
                values = ensure_float64(values)
            except (ValueError, TypeError):
                raise TypeError(
                    "cannot handle this type -> {0}" "".format(values.dtype)
                )

        # Always convert inf to nan
        values[np.isinf(values)] = np.NaN

        return values

    def _wrap_result(self, result, block=None, obj=None) -> FrameOrSeries:
        """
        Wrap a single result.
        """

        if obj is None:
            obj = self._selected_obj
        index = obj.index

        if isinstance(result, np.ndarray):

            # coerce if necessary
            if block is not None:
                if is_timedelta64_dtype(block.values.dtype):
                    from pandas import to_timedelta

                    result = to_timedelta(result.ravel(), unit="ns").values.reshape(
                        result.shape
                    )

            if result.ndim == 1:
                from pandas import Series

                return Series(result, index, name=obj.name)

            return type(obj)(result, index=index, columns=block.columns)
        return result

    def _wrap_results(self, results, blocks, obj, exclude=None) -> FrameOrSeries:
        """
        Wrap the results.

        Parameters
        ----------
        results : list of ndarrays
        blocks : list of blocks
        obj : conformed data (may be resampled)
        exclude: list of columns to exclude, default to None
        """

        from pandas import Series, concat
        from pandas.core.index import ensure_index

        final = []
        for result, block in zip(results, blocks):

            result = self._wrap_result(result, block=block, obj=obj)
            if result.ndim == 1:
                return result
            final.append(result)

        # if we have an 'on' column
        # we want to put it back into the results
        # in the same location
        columns = self._selected_obj.columns
        if self.on is not None and not self._on.equals(obj.index):

            name = self._on.name
            final.append(Series(self._on, index=obj.index, name=name))

            if self._selection is not None:

                selection = ensure_index(self._selection)

                # need to reorder to include original location of
                # the on column (if its not already there)
                if name not in selection:
                    columns = self.obj.columns
                    indexer = columns.get_indexer(selection.tolist() + [name])
                    columns = columns.take(sorted(indexer))

        # exclude nuisance columns so that they are not reindexed
        if exclude is not None and exclude:
            columns = [c for c in columns if c not in exclude]

            if not columns:
                raise DataError("No numeric types to aggregate")

        if not len(final):
            return obj.astype("float64")
        return concat(final, axis=1).reindex(columns=columns, copy=False)

    def _center_window(self, result, window) -> np.ndarray:
        """
        Center the result in the window.
        """
        if self.axis > result.ndim - 1:
            raise ValueError(
                "Requested axis is larger then no. of argument " "dimensions"
            )

        offset = _offset(window, True)
        if offset > 0:
            if isinstance(result, (ABCSeries, ABCDataFrame)):
                result = result.slice_shift(-offset, axis=self.axis)
            else:
                lead_indexer = [slice(None)] * result.ndim
                lead_indexer[self.axis] = slice(offset, None)
                result = np.copy(result[tuple(lead_indexer)])
        return result

    def aggregate(self, func, *args, **kwargs):
        result, how = self._aggregate(func, *args, **kwargs)
        if result is None:
            return self.apply(func, raw=False, args=args, kwargs=kwargs)
        return result

    agg = aggregate

    _shared_docs["sum"] = dedent(
        """
    Calculate %(name)s sum of given DataFrame or Series.

    Parameters
    ----------
    *args, **kwargs
        For compatibility with other %(name)s methods. Has no effect
        on the computed value.

    Returns
    -------
    Series or DataFrame
        Same type as the input, with the same index, containing the
        %(name)s sum.

    See Also
    --------
    Series.sum : Reducing sum for Series.
    DataFrame.sum : Reducing sum for DataFrame.

    Examples
    --------
    >>> s = pd.Series([1, 2, 3, 4, 5])
    >>> s
    0    1
    1    2
    2    3
    3    4
    4    5
    dtype: int64

    >>> s.rolling(3).sum()
    0     NaN
    1     NaN
    2     6.0
    3     9.0
    4    12.0
    dtype: float64

    >>> s.expanding(3).sum()
    0     NaN
    1     NaN
    2     6.0
    3    10.0
    4    15.0
    dtype: float64

    >>> s.rolling(3, center=True).sum()
    0     NaN
    1     6.0
    2     9.0
    3    12.0
    4     NaN
    dtype: float64

    For DataFrame, each %(name)s sum is computed column-wise.

    >>> df = pd.DataFrame({"A": s, "B": s ** 2})
    >>> df
       A   B
    0  1   1
    1  2   4
    2  3   9
    3  4  16
    4  5  25

    >>> df.rolling(3).sum()
          A     B
    0   NaN   NaN
    1   NaN   NaN
    2   6.0  14.0
    3   9.0  29.0
    4  12.0  50.0
    """
    )

    _shared_docs["mean"] = dedent(
        """
    Calculate the %(name)s mean of the values.

    Parameters
    ----------
    *args
        Under Review.
    **kwargs
        Under Review.

    Returns
    -------
    Series or DataFrame
        Returned object type is determined by the caller of the %(name)s
        calculation.

    See Also
    --------
    Series.%(name)s : Calling object with Series data.
    DataFrame.%(name)s : Calling object with DataFrames.
    Series.mean : Equivalent method for Series.
    DataFrame.mean : Equivalent method for DataFrame.

    Examples
    --------
    The below examples will show rolling mean calculations with window sizes of
    two and three, respectively.

    >>> s = pd.Series([1, 2, 3, 4])
    >>> s.rolling(2).mean()
    0    NaN
    1    1.5
    2    2.5
    3    3.5
    dtype: float64

    >>> s.rolling(3).mean()
    0    NaN
    1    NaN
    2    2.0
    3    3.0
    dtype: float64
    """
    )


class Window(_Window):
    """
    Provide rolling window calculations.

    Parameters
    ----------
    window : int, offset, or BaseIndexer subclass
        Size of the moving window. This is the number of observations used for
        calculating the statistic. Each window will be a fixed size.

        If its an offset then this will be the time period of each window. Each
        window will be a variable sized based on the observations included in
<<<<<<< HEAD
        the time-period. This is only valid for datetimelike indexes. This is
        new in 0.19.0

        If a BaseIndexer subclass is passed, calculates the window boundaries
        based on the defined ``get_window_bounds`` method. Additional rolling
        keyword arguments, namely `min_periods`, `center`, `win_type`, and
        `closed` will be passed to `get_window_bounds`.
=======
        the time-period. This is only valid for datetimelike indexes.
>>>>>>> e8b01505
    min_periods : int, default None
        Minimum number of observations in window required to have a value
        (otherwise result is NA). For a window that is specified by an offset,
        `min_periods` will default to 1. Otherwise, `min_periods` will default
        to the size of the window.
    center : bool, default False
        Set the labels at the center of the window.
    win_type : str, default None
        Provide a window type. If ``None``, all points are evenly weighted.
        See the notes below for further information.
    on : str, optional
        For a DataFrame, a datetime-like column on which to calculate the rolling
        window, rather than the DataFrame's index. Provided integer column is
        ignored and excluded from result since an integer index is not used to
        calculate the rolling window.
    axis : int or str, default 0
    closed : str, default None
        Make the interval closed on the 'right', 'left', 'both' or
        'neither' endpoints.
        For offset-based windows, it defaults to 'right'.
        For fixed windows, defaults to 'both'. Remaining cases not implemented
        for fixed windows.

        .. versionadded:: 0.20.0

    Returns
    -------
    a Window or Rolling sub-classed for the particular operation

    See Also
    --------
    expanding : Provides expanding transformations.
    ewm : Provides exponential weighted functions.

    Notes
    -----
    By default, the result is set to the right edge of the window. This can be
    changed to the center of the window by setting ``center=True``.

    To learn more about the offsets & frequency strings, please see `this link
    <http://pandas.pydata.org/pandas-docs/stable/user_guide/timeseries.html#offset-aliases>`__.

    The recognized win_types are:

    * ``boxcar``
    * ``triang``
    * ``blackman``
    * ``hamming``
    * ``bartlett``
    * ``parzen``
    * ``bohman``
    * ``blackmanharris``
    * ``nuttall``
    * ``barthann``
    * ``kaiser`` (needs beta)
    * ``gaussian`` (needs std)
    * ``general_gaussian`` (needs power, width)
    * ``slepian`` (needs width)
    * ``exponential`` (needs tau), center is set to None.

    If ``win_type=None`` all points are evenly weighted. To learn more about
    different window types see `scipy.signal window functions
    <https://docs.scipy.org/doc/scipy/reference/signal.html#window-functions>`__.

    Examples
    --------

    >>> df = pd.DataFrame({'B': [0, 1, 2, np.nan, 4]})
    >>> df
         B
    0  0.0
    1  1.0
    2  2.0
    3  NaN
    4  4.0

    Rolling sum with a window length of 2, using the 'triang'
    window type.

    >>> df.rolling(2, win_type='triang').sum()
         B
    0  NaN
    1  0.5
    2  1.5
    3  NaN
    4  NaN

    Rolling sum with a window length of 2, min_periods defaults
    to the window length.

    >>> df.rolling(2).sum()
         B
    0  NaN
    1  1.0
    2  3.0
    3  NaN
    4  NaN

    Same as above, but explicitly set the min_periods

    >>> df.rolling(2, min_periods=1).sum()
         B
    0  0.0
    1  1.0
    2  3.0
    3  2.0
    4  4.0

    A ragged (meaning not-a-regular frequency), time-indexed DataFrame

    >>> df = pd.DataFrame({'B': [0, 1, 2, np.nan, 4]},
    ...                   index = [pd.Timestamp('20130101 09:00:00'),
    ...                            pd.Timestamp('20130101 09:00:02'),
    ...                            pd.Timestamp('20130101 09:00:03'),
    ...                            pd.Timestamp('20130101 09:00:05'),
    ...                            pd.Timestamp('20130101 09:00:06')])

    >>> df
                           B
    2013-01-01 09:00:00  0.0
    2013-01-01 09:00:02  1.0
    2013-01-01 09:00:03  2.0
    2013-01-01 09:00:05  NaN
    2013-01-01 09:00:06  4.0

    Contrasting to an integer rolling window, this will roll a variable
    length window corresponding to the time period.
    The default for min_periods is 1.

    >>> df.rolling('2s').sum()
                           B
    2013-01-01 09:00:00  0.0
    2013-01-01 09:00:02  1.0
    2013-01-01 09:00:03  3.0
    2013-01-01 09:00:05  NaN
    2013-01-01 09:00:06  4.0
    """

    def validate(self):
        super().validate()

        window = self.window
        if isinstance(window, (list, tuple, np.ndarray, libwindow_custom.BaseIndexer)):
            pass
        elif is_integer(window):
            if window <= 0:
                raise ValueError("window must be > 0 ")
            import_optional_dependency(
                "scipy", extra="Scipy is required to generate window weight."
            )
            import scipy.signal as sig

            if not isinstance(self.win_type, str):
                raise ValueError("Invalid win_type {0}".format(self.win_type))
            if getattr(sig, self.win_type, None) is None:
                raise ValueError("Invalid win_type {0}".format(self.win_type))
        else:
            raise ValueError("Invalid window {0}".format(window))

    def _prep_window(self, **kwargs):
        """
        Provide validation for our window type, return the window
        we have already been validated.
        """

        window = self._get_window()
        if isinstance(window, (list, tuple, np.ndarray)):
            return com.asarray_tuplesafe(window).astype(float)
        elif is_integer(window):
            import scipy.signal as sig

            # the below may pop from kwargs
            def _validate_win_type(win_type, kwargs):
                arg_map = {
                    "kaiser": ["beta"],
                    "gaussian": ["std"],
                    "general_gaussian": ["power", "width"],
                    "slepian": ["width"],
                    "exponential": ["tau"],
                }

                if win_type in arg_map:
                    win_args = _pop_args(win_type, arg_map[win_type], kwargs)
                    if win_type == "exponential":
                        # exponential window requires the first arg (center)
                        # to be set to None (necessary for symmetric window)
                        win_args.insert(0, None)

                    return tuple([win_type] + win_args)

                return win_type

            def _pop_args(win_type, arg_names, kwargs):
                msg = "%s window requires %%s" % win_type
                all_args = []
                for n in arg_names:
                    if n not in kwargs:
                        raise ValueError(msg % n)
                    all_args.append(kwargs.pop(n))
                return all_args

            win_type = _validate_win_type(self.win_type, kwargs)
            # GH #15662. `False` makes symmetric window, rather than periodic.
            return sig.get_window(win_type, window, False).astype(float)
        elif isinstance(window, libwindow_custom.BaseIndexer):
            return window.get_window_span(
                win_type=self.win_type,
                min_periods=self.min_periods,
                center=self.center,
                closed=self.closed,
            )

    def _apply_window(self, mean=True, **kwargs):
        """
        Applies a moving window of type ``window_type`` on the data.

        Parameters
        ----------
        mean : bool, default True
            If True computes weighted mean, else weighted sum

        Returns
        -------
        y : same type as input argument

        """
        window = self._prep_window(**kwargs)
        center = self.center

        blocks, obj = self._create_blocks()
        block_list = list(blocks)

        results = []
        exclude = []
        for i, b in enumerate(blocks):
            try:
                values = self._prep_values(b.values)

            except (TypeError, NotImplementedError):
                if isinstance(obj, ABCDataFrame):
                    exclude.extend(b.columns)
                    del block_list[i]
                    continue
                else:
                    raise DataError("No numeric types to aggregate")

            if values.size == 0:
                results.append(values.copy())
                continue

            offset = _offset(window, center)
            additional_nans = np.array([np.NaN] * offset)

            def f(arg, *args, **kwargs):
                minp = _use_window(self.min_periods, len(window))
                return libwindow.roll_window(
                    np.concatenate((arg, additional_nans)) if center else arg,
                    window,
                    minp,
                    avg=mean,
                )

            result = np.apply_along_axis(f, self.axis, values)

            if center:
                result = self._center_window(result, window)
            results.append(result)

        return self._wrap_results(results, block_list, obj, exclude)

    _agg_see_also_doc = dedent(
        """
    See Also
    --------
    pandas.DataFrame.rolling.aggregate
    pandas.DataFrame.aggregate
    """
    )

    _agg_examples_doc = dedent(
        """
    Examples
    --------

    >>> df = pd.DataFrame(np.random.randn(10, 3), columns=['A', 'B', 'C'])
    >>> df
              A         B         C
    0 -2.385977 -0.102758  0.438822
    1 -1.004295  0.905829 -0.954544
    2  0.735167 -0.165272 -1.619346
    3 -0.702657 -1.340923 -0.706334
    4 -0.246845  0.211596 -0.901819
    5  2.463718  3.157577 -1.380906
    6 -1.142255  2.340594 -0.039875
    7  1.396598 -1.647453  1.677227
    8 -0.543425  1.761277 -0.220481
    9 -0.640505  0.289374 -1.550670

    >>> df.rolling(3, win_type='boxcar').agg('mean')
              A         B         C
    0       NaN       NaN       NaN
    1       NaN       NaN       NaN
    2 -0.885035  0.212600 -0.711689
    3 -0.323928 -0.200122 -1.093408
    4 -0.071445 -0.431533 -1.075833
    5  0.504739  0.676083 -0.996353
    6  0.358206  1.903256 -0.774200
    7  0.906020  1.283573  0.085482
    8 -0.096361  0.818139  0.472290
    9  0.070889  0.134399 -0.031308
    """
    )

    @Substitution(
        see_also=_agg_see_also_doc,
        examples=_agg_examples_doc,
        versionadded="",
        klass="Series/DataFrame",
        axis="",
    )
    @Appender(_shared_docs["aggregate"])
    def aggregate(self, arg, *args, **kwargs):
        result, how = self._aggregate(arg, *args, **kwargs)
        if result is None:

            # these must apply directly
            result = arg(self)

        return result

    agg = aggregate

    @Substitution(name="window")
    @Appender(_shared_docs["sum"])
    def sum(self, *args, **kwargs):
        nv.validate_window_func("sum", args, kwargs)
        return self._apply_window(mean=False, **kwargs)

    @Substitution(name="window")
    @Appender(_shared_docs["mean"])
    def mean(self, *args, **kwargs):
        nv.validate_window_func("mean", args, kwargs)
        return self._apply_window(mean=True, **kwargs)


class _GroupByMixin(GroupByMixin):
    """
    Provide the groupby facilities.
    """

    def __init__(self, obj, *args, **kwargs):
        parent = kwargs.pop("parent", None)  # noqa
        groupby = kwargs.pop("groupby", None)
        if groupby is None:
            groupby, obj = obj, obj.obj
        self._groupby = groupby
        self._groupby.mutated = True
        self._groupby.grouper.mutated = True
        super().__init__(obj, *args, **kwargs)

    count = GroupByMixin._dispatch("count")
    corr = GroupByMixin._dispatch("corr", other=None, pairwise=None)
    cov = GroupByMixin._dispatch("cov", other=None, pairwise=None)

    def _apply(
        self, func, name=None, window=None, center=None, check_minp=None, **kwargs
    ):
        """
        Dispatch to apply; we are stripping all of the _apply kwargs and
        performing the original function call on the grouped object.
        """

        def f(x, name=name, *args):
            x = self._shallow_copy(x)

            if isinstance(name, str):
                return getattr(x, name)(*args, **kwargs)

            return x.apply(name, *args, **kwargs)

        return self._groupby.apply(f)


class _Rolling(_Window):
    @property
    def _constructor(self):
        return Rolling

    def _apply(
        self, func, name=None, window=None, center=None, check_minp=None, **kwargs
    ):
        """
        Rolling statistical measure using supplied function.

        Designed to be used with passed-in Cython array-based functions.

        Parameters
        ----------
        func : str/callable to apply
        name : str, optional
           name of this function
        window : int/array, default to _get_window()
        center : bool, default to self.center
        check_minp : function, default to _use_window

        Returns
        -------
        y : type of input
        """
        if center is None:
            center = self.center
        if window is None:
            window = self._get_window()

        if check_minp is None:
            check_minp = _use_window

        blocks, obj = self._create_blocks()
        block_list = list(blocks)
        index_as_array = self._get_index()

        results = []
        exclude = []
        for i, b in enumerate(blocks):
            try:
                values = self._prep_values(b.values)

            except (TypeError, NotImplementedError):
                if isinstance(obj, ABCDataFrame):
                    exclude.extend(b.columns)
                    del block_list[i]
                    continue
                else:
                    raise DataError("No numeric types to aggregate")

            if values.size == 0:
                results.append(values.copy())
                continue

            # if we have a string function name, wrap it
            if isinstance(func, str):
                cfunc = getattr(libwindow, func, None)
                if cfunc is None:
                    raise ValueError(
                        "we do not support this function "
                        "in libwindow.{func}".format(func=func)
                    )

                def func(arg, window, min_periods=None, closed=None):
                    minp = check_minp(min_periods, window)
                    # ensure we are only rolling on floats
                    arg = ensure_float64(arg)
                    return cfunc(arg, window, minp, index_as_array, closed, **kwargs)

            # calculation function
            if center:
                offset = _offset(window, center)
                additional_nans = np.array([np.NaN] * offset)

                def calc(x):
                    return func(
                        np.concatenate((x, additional_nans)),
                        window,
                        min_periods=self.min_periods,
                        closed=self.closed,
                    )

            else:

                def calc(x):
                    return func(
                        x, window, min_periods=self.min_periods, closed=self.closed
                    )

            with np.errstate(all="ignore"):
                if values.ndim > 1:
                    result = np.apply_along_axis(calc, self.axis, values)
                else:
                    result = calc(values)

            if center:
                result = self._center_window(result, window)

            results.append(result)

        return self._wrap_results(results, block_list, obj, exclude)


class _Rolling_and_Expanding(_Rolling):

    _shared_docs["count"] = dedent(
        r"""
    The %(name)s count of any non-NaN observations inside the window.

    Returns
    -------
    Series or DataFrame
        Returned object type is determined by the caller of the %(name)s
        calculation.

    See Also
    --------
    Series.%(name)s : Calling object with Series data.
    DataFrame.%(name)s : Calling object with DataFrames.
    DataFrame.count : Count of the full DataFrame.

    Examples
    --------
    >>> s = pd.Series([2, 3, np.nan, 10])
    >>> s.rolling(2).count()
    0    1.0
    1    2.0
    2    1.0
    3    1.0
    dtype: float64
    >>> s.rolling(3).count()
    0    1.0
    1    2.0
    2    2.0
    3    2.0
    dtype: float64
    >>> s.rolling(4).count()
    0    1.0
    1    2.0
    2    2.0
    3    3.0
    dtype: float64
    """
    )

    def count(self):

        blocks, obj = self._create_blocks()
        # Validate the index
        self._get_index()

        window = self._get_window()
        window = min(window, len(obj)) if not self.center else window

        results = []
        for b in blocks:
            result = b.notna().astype(int)
            result = self._constructor(
                result,
                window=window,
                min_periods=0,
                center=self.center,
                axis=self.axis,
                closed=self.closed,
            ).sum()
            results.append(result)

        return self._wrap_results(results, blocks, obj)

    _shared_docs["apply"] = dedent(
        r"""
    The %(name)s function's apply function.

    Parameters
    ----------
    func : function
        Must produce a single value from an ndarray input if ``raw=True``
        or a single value from a Series if ``raw=False``.
    raw : bool, default None
        * ``False`` : passes each row or column as a Series to the
          function.
        * ``True`` or ``None`` : the passed function will receive ndarray
          objects instead.
          If you are just applying a NumPy reduction function this will
          achieve much better performance.

        The `raw` parameter is required and will show a FutureWarning if
        not passed. In the future `raw` will default to False.

        .. versionadded:: 0.23.0
    *args, **kwargs
        Arguments and keyword arguments to be passed into func.

    Returns
    -------
    Series or DataFrame
        Return type is determined by the caller.

    See Also
    --------
    Series.%(name)s : Series %(name)s.
    DataFrame.%(name)s : DataFrame %(name)s.
    """
    )

    def apply(self, func, raw=None, args=(), kwargs={}):
        from pandas import Series

        kwargs.pop("_level", None)
        window = self._get_window()
        offset = _offset(window, self.center)
        index_as_array = self._get_index()

        # TODO: default is for backward compat
        # change to False in the future
        if raw is None:
            warnings.warn(
                "Currently, 'apply' passes the values as ndarrays to the "
                "applied function. In the future, this will change to passing "
                "it as Series objects. You need to specify 'raw=True' to keep "
                "the current behaviour, and you can pass 'raw=False' to "
                "silence this warning",
                FutureWarning,
                stacklevel=3,
            )
            raw = True

        def f(arg, window, min_periods, closed):
            minp = _use_window(min_periods, window)
            if not raw:
                arg = Series(arg, index=self.obj.index)
            return libwindow.roll_generic(
                arg,
                window,
                minp,
                index_as_array,
                closed,
                offset,
                func,
                raw,
                args,
                kwargs,
            )

        return self._apply(f, func, args=args, kwargs=kwargs, center=False, raw=raw)

    def sum(self, *args, **kwargs):
        nv.validate_window_func("sum", args, kwargs)
        return self._apply("roll_sum", "sum", **kwargs)

    _shared_docs["max"] = dedent(
        """
    Calculate the %(name)s maximum.

    Parameters
    ----------
    *args, **kwargs
        Arguments and keyword arguments to be passed into func.
    """
    )

    def max(self, *args, **kwargs):
        nv.validate_window_func("max", args, kwargs)
        return self._apply("roll_max", "max", **kwargs)

    _shared_docs["min"] = dedent(
        """
    Calculate the %(name)s minimum.

    Parameters
    ----------
    **kwargs
        Under Review.

    Returns
    -------
    Series or DataFrame
        Returned object type is determined by the caller of the %(name)s
        calculation.

    See Also
    --------
    Series.%(name)s : Calling object with a Series.
    DataFrame.%(name)s : Calling object with a DataFrame.
    Series.min : Similar method for Series.
    DataFrame.min : Similar method for DataFrame.

    Examples
    --------
    Performing a rolling minimum with a window size of 3.

    >>> s = pd.Series([4, 3, 5, 2, 6])
    >>> s.rolling(3).min()
    0    NaN
    1    NaN
    2    3.0
    3    2.0
    4    2.0
    dtype: float64
    """
    )

    def min(self, *args, **kwargs):
        nv.validate_window_func("min", args, kwargs)
        return self._apply("roll_min", "min", **kwargs)

    def mean(self, *args, **kwargs):
        nv.validate_window_func("mean", args, kwargs)
        return self._apply("roll_mean", "mean", **kwargs)

    _shared_docs["median"] = dedent(
        """
    Calculate the %(name)s median.

    Parameters
    ----------
    **kwargs
        For compatibility with other %(name)s methods. Has no effect
        on the computed median.

    Returns
    -------
    Series or DataFrame
        Returned type is the same as the original object.

    See Also
    --------
    Series.%(name)s : Calling object with Series data.
    DataFrame.%(name)s : Calling object with DataFrames.
    Series.median : Equivalent method for Series.
    DataFrame.median : Equivalent method for DataFrame.

    Examples
    --------
    Compute the rolling median of a series with a window size of 3.

    >>> s = pd.Series([0, 1, 2, 3, 4])
    >>> s.rolling(3).median()
    0    NaN
    1    NaN
    2    1.0
    3    2.0
    4    3.0
    dtype: float64
    """
    )

    def median(self, **kwargs):
        return self._apply("roll_median_c", "median", **kwargs)

    _shared_docs["std"] = dedent(
        """
    Calculate %(name)s standard deviation.

    Normalized by N-1 by default. This can be changed using the `ddof`
    argument.

    Parameters
    ----------
    ddof : int, default 1
        Delta Degrees of Freedom.  The divisor used in calculations
        is ``N - ddof``, where ``N`` represents the number of elements.
    *args, **kwargs
        For NumPy compatibility. No additional arguments are used.

    Returns
    -------
    Series or DataFrame
        Returns the same object type as the caller of the %(name)s calculation.

    See Also
    --------
    Series.%(name)s : Calling object with Series data.
    DataFrame.%(name)s : Calling object with DataFrames.
    Series.std : Equivalent method for Series.
    DataFrame.std : Equivalent method for DataFrame.
    numpy.std : Equivalent method for Numpy array.

    Notes
    -----
    The default `ddof` of 1 used in Series.std is different than the default
    `ddof` of 0 in numpy.std.

    A minimum of one period is required for the rolling calculation.

    Examples
    --------
    >>> s = pd.Series([5, 5, 6, 7, 5, 5, 5])
    >>> s.rolling(3).std()
    0         NaN
    1         NaN
    2    0.577350
    3    1.000000
    4    1.000000
    5    1.154701
    6    0.000000
    dtype: float64

    >>> s.expanding(3).std()
    0         NaN
    1         NaN
    2    0.577350
    3    0.957427
    4    0.894427
    5    0.836660
    6    0.786796
    dtype: float64
    """
    )

    def std(self, ddof=1, *args, **kwargs):
        nv.validate_window_func("std", args, kwargs)
        window = self._get_window()
        index_as_array = self._get_index()

        def f(arg, *args, **kwargs):
            minp = _require_min_periods(1)(self.min_periods, window)
            return _zsqrt(
                libwindow.roll_var(arg, window, minp, index_as_array, self.closed, ddof)
            )

        return self._apply(
            f, "std", check_minp=_require_min_periods(1), ddof=ddof, **kwargs
        )

    _shared_docs["var"] = dedent(
        """
    Calculate unbiased %(name)s variance.

    Normalized by N-1 by default. This can be changed using the `ddof`
    argument.

    Parameters
    ----------
    ddof : int, default 1
        Delta Degrees of Freedom.  The divisor used in calculations
        is ``N - ddof``, where ``N`` represents the number of elements.
    *args, **kwargs
        For NumPy compatibility. No additional arguments are used.

    Returns
    -------
    Series or DataFrame
        Returns the same object type as the caller of the %(name)s calculation.

    See Also
    --------
    Series.%(name)s : Calling object with Series data.
    DataFrame.%(name)s : Calling object with DataFrames.
    Series.var : Equivalent method for Series.
    DataFrame.var : Equivalent method for DataFrame.
    numpy.var : Equivalent method for Numpy array.

    Notes
    -----
    The default `ddof` of 1 used in :meth:`Series.var` is different than the
    default `ddof` of 0 in :func:`numpy.var`.

    A minimum of 1 period is required for the rolling calculation.

    Examples
    --------
    >>> s = pd.Series([5, 5, 6, 7, 5, 5, 5])
    >>> s.rolling(3).var()
    0         NaN
    1         NaN
    2    0.333333
    3    1.000000
    4    1.000000
    5    1.333333
    6    0.000000
    dtype: float64

    >>> s.expanding(3).var()
    0         NaN
    1         NaN
    2    0.333333
    3    0.916667
    4    0.800000
    5    0.700000
    6    0.619048
    dtype: float64
    """
    )

    def var(self, ddof=1, *args, **kwargs):
        nv.validate_window_func("var", args, kwargs)
        return self._apply(
            "roll_var", "var", check_minp=_require_min_periods(1), ddof=ddof, **kwargs
        )

    _shared_docs[
        "skew"
    ] = """
    Unbiased %(name)s skewness.

    Parameters
    ----------
    **kwargs
        Keyword arguments to be passed into func.
    """

    def skew(self, **kwargs):
        return self._apply(
            "roll_skew", "skew", check_minp=_require_min_periods(3), **kwargs
        )

    _shared_docs["kurt"] = dedent(
        """
    Calculate unbiased %(name)s kurtosis.

    This function uses Fisher's definition of kurtosis without bias.

    Parameters
    ----------
    **kwargs
        Under Review.

    Returns
    -------
    Series or DataFrame
        Returned object type is determined by the caller of the %(name)s
        calculation.

    See Also
    --------
    Series.%(name)s : Calling object with Series data.
    DataFrame.%(name)s : Calling object with DataFrames.
    Series.kurt : Equivalent method for Series.
    DataFrame.kurt : Equivalent method for DataFrame.
    scipy.stats.skew : Third moment of a probability density.
    scipy.stats.kurtosis : Reference SciPy method.

    Notes
    -----
    A minimum of 4 periods is required for the %(name)s calculation.
    """
    )

    def kurt(self, **kwargs):
        return self._apply(
            "roll_kurt", "kurt", check_minp=_require_min_periods(4), **kwargs
        )

    _shared_docs["quantile"] = dedent(
        """
    Calculate the %(name)s quantile.

    Parameters
    ----------
    quantile : float
        Quantile to compute. 0 <= quantile <= 1.
    interpolation : {'linear', 'lower', 'higher', 'midpoint', 'nearest'}
        .. versionadded:: 0.23.0

        This optional parameter specifies the interpolation method to use,
        when the desired quantile lies between two data points `i` and `j`:

            * linear: `i + (j - i) * fraction`, where `fraction` is the
              fractional part of the index surrounded by `i` and `j`.
            * lower: `i`.
            * higher: `j`.
            * nearest: `i` or `j` whichever is nearest.
            * midpoint: (`i` + `j`) / 2.
    **kwargs:
        For compatibility with other %(name)s methods. Has no effect on
        the result.

    Returns
    -------
    Series or DataFrame
        Returned object type is determined by the caller of the %(name)s
        calculation.

    See Also
    --------
    Series.quantile : Computes value at the given quantile over all data
        in Series.
    DataFrame.quantile : Computes values at the given quantile over
        requested axis in DataFrame.

    Examples
    --------
    >>> s = pd.Series([1, 2, 3, 4])
    >>> s.rolling(2).quantile(.4, interpolation='lower')
    0    NaN
    1    1.0
    2    2.0
    3    3.0
    dtype: float64

    >>> s.rolling(2).quantile(.4, interpolation='midpoint')
    0    NaN
    1    1.5
    2    2.5
    3    3.5
    dtype: float64
    """
    )

    def quantile(self, quantile, interpolation="linear", **kwargs):
        window = self._get_window()
        index_as_array = self._get_index()

        def f(arg, *args, **kwargs):
            minp = _use_window(self.min_periods, window)
            if quantile == 1.0:
                return libwindow.roll_max(
                    arg, window, minp, index_as_array, self.closed
                )
            elif quantile == 0.0:
                return libwindow.roll_min(
                    arg, window, minp, index_as_array, self.closed
                )
            else:
                return libwindow.roll_quantile(
                    arg,
                    window,
                    minp,
                    index_as_array,
                    self.closed,
                    quantile,
                    interpolation,
                )

        return self._apply(f, "quantile", quantile=quantile, **kwargs)

    _shared_docs[
        "cov"
    ] = """
        Calculate the %(name)s sample covariance.

        Parameters
        ----------
        other : Series, DataFrame, or ndarray, optional
            If not supplied then will default to self and produce pairwise
            output.
        pairwise : bool, default None
            If False then only matching columns between self and other will be
            used and the output will be a DataFrame.
            If True then all pairwise combinations will be calculated and the
            output will be a MultiIndexed DataFrame in the case of DataFrame
            inputs. In the case of missing elements, only complete pairwise
            observations will be used.
        ddof : int, default 1
            Delta Degrees of Freedom.  The divisor used in calculations
            is ``N - ddof``, where ``N`` represents the number of elements.
        **kwargs
            Keyword arguments to be passed into func.
    """

    def cov(self, other=None, pairwise=None, ddof=1, **kwargs):
        if other is None:
            other = self._selected_obj
            # only default unset
            pairwise = True if pairwise is None else pairwise
        other = self._shallow_copy(other)

        # GH 16058: offset window
        if self.is_freq_type:
            window = self.win_freq
        else:
            window = self._get_window(other)

        def _get_cov(X, Y):
            # GH #12373 : rolling functions error on float32 data
            # to avoid potential overflow, cast the data to float64
            X = X.astype("float64")
            Y = Y.astype("float64")
            mean = lambda x: x.rolling(
                window, self.min_periods, center=self.center
            ).mean(**kwargs)
            count = (X + Y).rolling(window=window, center=self.center).count(**kwargs)
            bias_adj = count / (count - ddof)
            return (mean(X * Y) - mean(X) * mean(Y)) * bias_adj

        return _flex_binary_moment(
            self._selected_obj, other._selected_obj, _get_cov, pairwise=bool(pairwise)
        )

    _shared_docs["corr"] = dedent(
        """
    Calculate %(name)s correlation.

    Parameters
    ----------
    other : Series, DataFrame, or ndarray, optional
        If not supplied then will default to self.
    pairwise : bool, default None
        Calculate pairwise combinations of columns within a
        DataFrame. If `other` is not specified, defaults to `True`,
        otherwise defaults to `False`.
        Not relevant for :class:`~pandas.Series`.
    **kwargs
        Unused.

    Returns
    -------
    Series or DataFrame
        Returned object type is determined by the caller of the
        %(name)s calculation.

    See Also
    --------
    Series.%(name)s : Calling object with Series data.
    DataFrame.%(name)s : Calling object with DataFrames.
    Series.corr : Equivalent method for Series.
    DataFrame.corr : Equivalent method for DataFrame.
    %(name)s.cov : Similar method to calculate covariance.
    numpy.corrcoef : NumPy Pearson's correlation calculation.

    Notes
    -----
    This function uses Pearson's definition of correlation
    (https://en.wikipedia.org/wiki/Pearson_correlation_coefficient).

    When `other` is not specified, the output will be self correlation (e.g.
    all 1's), except for :class:`~pandas.DataFrame` inputs with `pairwise`
    set to `True`.

    Function will return ``NaN`` for correlations of equal valued sequences;
    this is the result of a 0/0 division error.

    When `pairwise` is set to `False`, only matching columns between `self` and
    `other` will be used.

    When `pairwise` is set to `True`, the output will be a MultiIndex DataFrame
    with the original index on the first level, and the `other` DataFrame
    columns on the second level.

    In the case of missing elements, only complete pairwise observations
    will be used.

    Examples
    --------
    The below example shows a rolling calculation with a window size of
    four matching the equivalent function call using :meth:`numpy.corrcoef`.

    >>> v1 = [3, 3, 3, 5, 8]
    >>> v2 = [3, 4, 4, 4, 8]
    >>> fmt = "{0:.6f}"  # limit the printed precision to 6 digits
    >>> # numpy returns a 2X2 array, the correlation coefficient
    >>> # is the number at entry [0][1]
    >>> print(fmt.format(np.corrcoef(v1[:-1], v2[:-1])[0][1]))
    0.333333
    >>> print(fmt.format(np.corrcoef(v1[1:], v2[1:])[0][1]))
    0.916949
    >>> s1 = pd.Series(v1)
    >>> s2 = pd.Series(v2)
    >>> s1.rolling(4).corr(s2)
    0         NaN
    1         NaN
    2         NaN
    3    0.333333
    4    0.916949
    dtype: float64

    The below example shows a similar rolling calculation on a
    DataFrame using the pairwise option.

    >>> matrix = np.array([[51., 35.], [49., 30.], [47., 32.],\
    [46., 31.], [50., 36.]])
    >>> print(np.corrcoef(matrix[:-1,0], matrix[:-1,1]).round(7))
    [[1.         0.6263001]
     [0.6263001  1.       ]]
    >>> print(np.corrcoef(matrix[1:,0], matrix[1:,1]).round(7))
    [[1.         0.5553681]
     [0.5553681  1.        ]]
    >>> df = pd.DataFrame(matrix, columns=['X','Y'])
    >>> df
          X     Y
    0  51.0  35.0
    1  49.0  30.0
    2  47.0  32.0
    3  46.0  31.0
    4  50.0  36.0
    >>> df.rolling(4).corr(pairwise=True)
                X         Y
    0 X       NaN       NaN
      Y       NaN       NaN
    1 X       NaN       NaN
      Y       NaN       NaN
    2 X       NaN       NaN
      Y       NaN       NaN
    3 X  1.000000  0.626300
      Y  0.626300  1.000000
    4 X  1.000000  0.555368
      Y  0.555368  1.000000
    """
    )

    def corr(self, other=None, pairwise=None, **kwargs):
        if other is None:
            other = self._selected_obj
            # only default unset
            pairwise = True if pairwise is None else pairwise
        other = self._shallow_copy(other)
        window = self._get_window(other)

        def _get_corr(a, b):
            a = a.rolling(
                window=window, min_periods=self.min_periods, center=self.center
            )
            b = b.rolling(
                window=window, min_periods=self.min_periods, center=self.center
            )

            return a.cov(b, **kwargs) / (a.std(**kwargs) * b.std(**kwargs))

        return _flex_binary_moment(
            self._selected_obj, other._selected_obj, _get_corr, pairwise=bool(pairwise)
        )


class Rolling(_Rolling_and_Expanding):
    @cache_readonly
    def is_datetimelike(self):
        return isinstance(
            self._on, (ABCDatetimeIndex, ABCTimedeltaIndex, ABCPeriodIndex)
        )

    @cache_readonly
    def _on(self):

        if self.on is None:
            return self.obj.index
        elif isinstance(self.obj, ABCDataFrame) and self.on in self.obj.columns:
            from pandas import Index

            return Index(self.obj[self.on])
        else:
            raise ValueError(
                "invalid on specified as {0}, "
                "must be a column (if DataFrame) "
                "or None".format(self.on)
            )

    def validate(self):
        super().validate()

        # we allow rolling on a datetimelike index
        if (self.obj.empty or self.is_datetimelike) and isinstance(
            self.window, (str, ABCDateOffset, timedelta)
        ):

            self._validate_monotonic()
            freq = self._validate_freq()

            # we don't allow center
            if self.center:
                raise NotImplementedError(
                    "center is not implemented "
                    "for datetimelike and offset "
                    "based windows"
                )

            # this will raise ValueError on non-fixed freqs
            self.win_freq = self.window
            self.window = freq.nanos
            self.win_type = "freq"

            # min_periods must be an integer
            if self.min_periods is None:
                self.min_periods = 1
        elif isinstance(self.window, libwindow_custom.BaseIndexer):
            pass
        elif not is_integer(self.window):
            raise ValueError("window must be an integer")
        elif self.window < 0:
            raise ValueError("window must be non-negative")

        if not self.is_datetimelike and self.closed is not None:
            raise ValueError(
                "closed only implemented for datetimelike " "and offset based windows"
            )

    def _validate_monotonic(self):
        """
        Validate on is_monotonic.
        """
        if not self._on.is_monotonic:
            formatted = self.on or "index"
            raise ValueError("{0} must be " "monotonic".format(formatted))

    def _validate_freq(self):
        """
        Validate & return window frequency.
        """
        from pandas.tseries.frequencies import to_offset

        try:
            return to_offset(self.window)
        except (TypeError, ValueError):
            raise ValueError(
                "passed window {0} is not "
                "compatible with a datetimelike "
                "index".format(self.window)
            )

    _agg_see_also_doc = dedent(
        """
    See Also
    --------
    Series.rolling
    DataFrame.rolling
    """
    )

    _agg_examples_doc = dedent(
        """
    Examples
    --------

    >>> df = pd.DataFrame(np.random.randn(10, 3), columns=['A', 'B', 'C'])
    >>> df
              A         B         C
    0 -2.385977 -0.102758  0.438822
    1 -1.004295  0.905829 -0.954544
    2  0.735167 -0.165272 -1.619346
    3 -0.702657 -1.340923 -0.706334
    4 -0.246845  0.211596 -0.901819
    5  2.463718  3.157577 -1.380906
    6 -1.142255  2.340594 -0.039875
    7  1.396598 -1.647453  1.677227
    8 -0.543425  1.761277 -0.220481
    9 -0.640505  0.289374 -1.550670

    >>> df.rolling(3).sum()
              A         B         C
    0       NaN       NaN       NaN
    1       NaN       NaN       NaN
    2 -2.655105  0.637799 -2.135068
    3 -0.971785 -0.600366 -3.280224
    4 -0.214334 -1.294599 -3.227500
    5  1.514216  2.028250 -2.989060
    6  1.074618  5.709767 -2.322600
    7  2.718061  3.850718  0.256446
    8 -0.289082  2.454418  1.416871
    9  0.212668  0.403198 -0.093924

    >>> df.rolling(3).agg({'A':'sum', 'B':'min'})
              A         B
    0       NaN       NaN
    1       NaN       NaN
    2 -2.655105 -0.165272
    3 -0.971785 -1.340923
    4 -0.214334 -1.340923
    5  1.514216 -1.340923
    6  1.074618  0.211596
    7  2.718061 -1.647453
    8 -0.289082 -1.647453
    9  0.212668 -1.647453
    """
    )

    @Substitution(
        see_also=_agg_see_also_doc,
        examples=_agg_examples_doc,
        versionadded="",
        klass="Series/Dataframe",
        axis="",
    )
    @Appender(_shared_docs["aggregate"])
    def aggregate(self, arg, *args, **kwargs):
        return super().aggregate(arg, *args, **kwargs)

    agg = aggregate

    @Substitution(name="rolling")
    @Appender(_shared_docs["count"])
    def count(self):

        # different impl for freq counting
        if self.is_freq_type:
            return self._apply("roll_count", "count")

        return super().count()

    @Substitution(name="rolling")
    @Appender(_shared_docs["apply"])
    def apply(self, func, raw=None, args=(), kwargs={}):
        return super().apply(func, raw=raw, args=args, kwargs=kwargs)

    @Substitution(name="rolling")
    @Appender(_shared_docs["sum"])
    def sum(self, *args, **kwargs):
        nv.validate_rolling_func("sum", args, kwargs)
        return super().sum(*args, **kwargs)

    @Substitution(name="rolling")
    @Appender(_doc_template)
    @Appender(_shared_docs["max"])
    def max(self, *args, **kwargs):
        nv.validate_rolling_func("max", args, kwargs)
        return super().max(*args, **kwargs)

    @Substitution(name="rolling")
    @Appender(_shared_docs["min"])
    def min(self, *args, **kwargs):
        nv.validate_rolling_func("min", args, kwargs)
        return super().min(*args, **kwargs)

    @Substitution(name="rolling")
    @Appender(_shared_docs["mean"])
    def mean(self, *args, **kwargs):
        nv.validate_rolling_func("mean", args, kwargs)
        return super().mean(*args, **kwargs)

    @Substitution(name="rolling")
    @Appender(_shared_docs["median"])
    def median(self, **kwargs):
        return super().median(**kwargs)

    @Substitution(name="rolling")
    @Appender(_shared_docs["std"])
    def std(self, ddof=1, *args, **kwargs):
        nv.validate_rolling_func("std", args, kwargs)
        return super().std(ddof=ddof, **kwargs)

    @Substitution(name="rolling")
    @Appender(_shared_docs["var"])
    def var(self, ddof=1, *args, **kwargs):
        nv.validate_rolling_func("var", args, kwargs)
        return super().var(ddof=ddof, **kwargs)

    @Substitution(name="rolling")
    @Appender(_doc_template)
    @Appender(_shared_docs["skew"])
    def skew(self, **kwargs):
        return super().skew(**kwargs)

    _agg_doc = dedent(
        """
    Examples
    --------

    The example below will show a rolling calculation with a window size of
    four matching the equivalent function call using `scipy.stats`.

    >>> arr = [1, 2, 3, 4, 999]
    >>> fmt = "{0:.6f}"  # limit the printed precision to 6 digits
    >>> import scipy.stats
    >>> print(fmt.format(scipy.stats.kurtosis(arr[:-1], bias=False)))
    -1.200000
    >>> print(fmt.format(scipy.stats.kurtosis(arr[1:], bias=False)))
    3.999946
    >>> s = pd.Series(arr)
    >>> s.rolling(4).kurt()
    0         NaN
    1         NaN
    2         NaN
    3   -1.200000
    4    3.999946
    dtype: float64
    """
    )

    @Appender(_agg_doc)
    @Substitution(name="rolling")
    @Appender(_shared_docs["kurt"])
    def kurt(self, **kwargs):
        return super().kurt(**kwargs)

    @Substitution(name="rolling")
    @Appender(_shared_docs["quantile"])
    def quantile(self, quantile, interpolation="linear", **kwargs):
        return super().quantile(
            quantile=quantile, interpolation=interpolation, **kwargs
        )

    @Substitution(name="rolling")
    @Appender(_doc_template)
    @Appender(_shared_docs["cov"])
    def cov(self, other=None, pairwise=None, ddof=1, **kwargs):
        return super().cov(other=other, pairwise=pairwise, ddof=ddof, **kwargs)

    @Substitution(name="rolling")
    @Appender(_shared_docs["corr"])
    def corr(self, other=None, pairwise=None, **kwargs):
        return super().corr(other=other, pairwise=pairwise, **kwargs)


class RollingGroupby(_GroupByMixin, Rolling):
    """
    Provide a rolling groupby implementation.
    """

    @property
    def _constructor(self):
        return Rolling

    def _gotitem(self, key, ndim, subset=None):

        # we are setting the index on the actual object
        # here so our index is carried thru to the selected obj
        # when we do the splitting for the groupby
        if self.on is not None:
            self._groupby.obj = self._groupby.obj.set_index(self._on)
            self.on = None
        return super()._gotitem(key, ndim, subset=subset)

    def _validate_monotonic(self):
        """
        Validate that on is monotonic;
        we don't care for groupby.rolling
        because we have already validated at a higher
        level.
        """
        pass


class Expanding(_Rolling_and_Expanding):
    """
    Provide expanding transformations.

    Parameters
    ----------
    min_periods : int, default 1
        Minimum number of observations in window required to have a value
        (otherwise result is NA).
    center : bool, default False
        Set the labels at the center of the window.
    axis : int or str, default 0

    Returns
    -------
    a Window sub-classed for the particular operation

    See Also
    --------
    rolling : Provides rolling window calculations.
    ewm : Provides exponential weighted functions.

    Notes
    -----
    By default, the result is set to the right edge of the window. This can be
    changed to the center of the window by setting ``center=True``.

    Examples
    --------

    >>> df = pd.DataFrame({'B': [0, 1, 2, np.nan, 4]})
         B
    0  0.0
    1  1.0
    2  2.0
    3  NaN
    4  4.0

    >>> df.expanding(2).sum()
         B
    0  NaN
    1  1.0
    2  3.0
    3  3.0
    4  7.0
    """

    _attributes = ["min_periods", "center", "axis"]

    def __init__(self, obj, min_periods=1, center=False, axis=0, **kwargs):
        super().__init__(obj=obj, min_periods=min_periods, center=center, axis=axis)

    @property
    def _constructor(self):
        return Expanding

    def _get_window(self, other=None):
        """
        Get the window length over which to perform some operation.

        Parameters
        ----------
        other : object, default None
            The other object that is involved in the operation.
            Such an object is involved for operations like covariance.

        Returns
        -------
        window : int
            The window length.
        """
        axis = self.obj._get_axis(self.axis)
        length = len(axis) + (other is not None) * len(axis)

        other = self.min_periods or -1
        return max(length, other)

    _agg_see_also_doc = dedent(
        """
    See Also
    --------
    DataFrame.expanding.aggregate
    DataFrame.rolling.aggregate
    DataFrame.aggregate
    """
    )

    _agg_examples_doc = dedent(
        """
    Examples
    --------

    >>> df = pd.DataFrame(np.random.randn(10, 3), columns=['A', 'B', 'C'])
    >>> df
              A         B         C
    0 -2.385977 -0.102758  0.438822
    1 -1.004295  0.905829 -0.954544
    2  0.735167 -0.165272 -1.619346
    3 -0.702657 -1.340923 -0.706334
    4 -0.246845  0.211596 -0.901819
    5  2.463718  3.157577 -1.380906
    6 -1.142255  2.340594 -0.039875
    7  1.396598 -1.647453  1.677227
    8 -0.543425  1.761277 -0.220481
    9 -0.640505  0.289374 -1.550670

    >>> df.ewm(alpha=0.5).mean()
              A         B         C
    0 -2.385977 -0.102758  0.438822
    1 -1.464856  0.569633 -0.490089
    2 -0.207700  0.149687 -1.135379
    3 -0.471677 -0.645305 -0.906555
    4 -0.355635 -0.203033 -0.904111
    5  1.076417  1.503943 -1.146293
    6 -0.041654  1.925562 -0.588728
    7  0.680292  0.132049  0.548693
    8  0.067236  0.948257  0.163353
    9 -0.286980  0.618493 -0.694496
    """
    )

    @Substitution(
        see_also=_agg_see_also_doc,
        examples=_agg_examples_doc,
        versionadded="",
        klass="Series/Dataframe",
        axis="",
    )
    @Appender(_shared_docs["aggregate"])
    def aggregate(self, arg, *args, **kwargs):
        return super().aggregate(arg, *args, **kwargs)

    agg = aggregate

    @Substitution(name="expanding")
    @Appender(_shared_docs["count"])
    def count(self, **kwargs):
        return super().count(**kwargs)

    @Substitution(name="expanding")
    @Appender(_shared_docs["apply"])
    def apply(self, func, raw=None, args=(), kwargs={}):
        return super().apply(func, raw=raw, args=args, kwargs=kwargs)

    @Substitution(name="expanding")
    @Appender(_shared_docs["sum"])
    def sum(self, *args, **kwargs):
        nv.validate_expanding_func("sum", args, kwargs)
        return super().sum(*args, **kwargs)

    @Substitution(name="expanding")
    @Appender(_doc_template)
    @Appender(_shared_docs["max"])
    def max(self, *args, **kwargs):
        nv.validate_expanding_func("max", args, kwargs)
        return super().max(*args, **kwargs)

    @Substitution(name="expanding")
    @Appender(_shared_docs["min"])
    def min(self, *args, **kwargs):
        nv.validate_expanding_func("min", args, kwargs)
        return super().min(*args, **kwargs)

    @Substitution(name="expanding")
    @Appender(_shared_docs["mean"])
    def mean(self, *args, **kwargs):
        nv.validate_expanding_func("mean", args, kwargs)
        return super().mean(*args, **kwargs)

    @Substitution(name="expanding")
    @Appender(_shared_docs["median"])
    def median(self, **kwargs):
        return super().median(**kwargs)

    @Substitution(name="expanding")
    @Appender(_shared_docs["std"])
    def std(self, ddof=1, *args, **kwargs):
        nv.validate_expanding_func("std", args, kwargs)
        return super().std(ddof=ddof, **kwargs)

    @Substitution(name="expanding")
    @Appender(_shared_docs["var"])
    def var(self, ddof=1, *args, **kwargs):
        nv.validate_expanding_func("var", args, kwargs)
        return super().var(ddof=ddof, **kwargs)

    @Substitution(name="expanding")
    @Appender(_doc_template)
    @Appender(_shared_docs["skew"])
    def skew(self, **kwargs):
        return super().skew(**kwargs)

    _agg_doc = dedent(
        """
    Examples
    --------

    The example below will show an expanding calculation with a window size of
    four matching the equivalent function call using `scipy.stats`.

    >>> arr = [1, 2, 3, 4, 999]
    >>> import scipy.stats
    >>> fmt = "{0:.6f}"  # limit the printed precision to 6 digits
    >>> print(fmt.format(scipy.stats.kurtosis(arr[:-1], bias=False)))
    -1.200000
    >>> print(fmt.format(scipy.stats.kurtosis(arr, bias=False)))
    4.999874
    >>> s = pd.Series(arr)
    >>> s.expanding(4).kurt()
    0         NaN
    1         NaN
    2         NaN
    3   -1.200000
    4    4.999874
    dtype: float64
    """
    )

    @Appender(_agg_doc)
    @Substitution(name="expanding")
    @Appender(_shared_docs["kurt"])
    def kurt(self, **kwargs):
        return super().kurt(**kwargs)

    @Substitution(name="expanding")
    @Appender(_shared_docs["quantile"])
    def quantile(self, quantile, interpolation="linear", **kwargs):
        return super().quantile(
            quantile=quantile, interpolation=interpolation, **kwargs
        )

    @Substitution(name="expanding")
    @Appender(_doc_template)
    @Appender(_shared_docs["cov"])
    def cov(self, other=None, pairwise=None, ddof=1, **kwargs):
        return super().cov(other=other, pairwise=pairwise, ddof=ddof, **kwargs)

    @Substitution(name="expanding")
    @Appender(_shared_docs["corr"])
    def corr(self, other=None, pairwise=None, **kwargs):
        return super().corr(other=other, pairwise=pairwise, **kwargs)


class ExpandingGroupby(_GroupByMixin, Expanding):
    """
    Provide a expanding groupby implementation.
    """

    @property
    def _constructor(self):
        return Expanding


_bias_template = """
        Parameters
        ----------
        bias : bool, default False
            Use a standard estimation bias correction.
        *args, **kwargs
            Arguments and keyword arguments to be passed into func.
"""

_pairwise_template = """
        Parameters
        ----------
        other : Series, DataFrame, or ndarray, optional
            If not supplied then will default to self and produce pairwise
            output.
        pairwise : bool, default None
            If False then only matching columns between self and other will be
            used and the output will be a DataFrame.
            If True then all pairwise combinations will be calculated and the
            output will be a MultiIndex DataFrame in the case of DataFrame
            inputs. In the case of missing elements, only complete pairwise
            observations will be used.
        bias : bool, default False
           Use a standard estimation bias correction.
        **kwargs
           Keyword arguments to be passed into func.
"""


class EWM(_Rolling):
    r"""
    Provide exponential weighted functions.

    Parameters
    ----------
    com : float, optional
        Specify decay in terms of center of mass,
        :math:`\alpha = 1 / (1 + com),\text{ for } com \geq 0`.
    span : float, optional
        Specify decay in terms of span,
        :math:`\alpha = 2 / (span + 1),\text{ for } span \geq 1`.
    halflife : float, optional
        Specify decay in terms of half-life,
        :math:`\alpha = 1 - exp(log(0.5) / halflife),\text{for} halflife > 0`.
    alpha : float, optional
        Specify smoothing factor :math:`\alpha` directly,
        :math:`0 < \alpha \leq 1`.
    min_periods : int, default 0
        Minimum number of observations in window required to have a value
        (otherwise result is NA).
    adjust : bool, default True
        Divide by decaying adjustment factor in beginning periods to account
        for imbalance in relative weightings
        (viewing EWMA as a moving average).
    ignore_na : bool, default False
        Ignore missing values when calculating weights;
        specify True to reproduce pre-0.15.0 behavior.
    axis : {0 or 'index', 1 or 'columns'}, default 0
        The axis to use. The value 0 identifies the rows, and 1
        identifies the columns.

    Returns
    -------
    DataFrame
        A Window sub-classed for the particular operation.

    See Also
    --------
    rolling : Provides rolling window calculations.
    expanding : Provides expanding transformations.

    Notes
    -----
    Exactly one of center of mass, span, half-life, and alpha must be provided.
    Allowed values and relationship between the parameters are specified in the
    parameter descriptions above; see the link at the end of this section for
    a detailed explanation.

    When adjust is True (default), weighted averages are calculated using
    weights (1-alpha)**(n-1), (1-alpha)**(n-2), ..., 1-alpha, 1.

    When adjust is False, weighted averages are calculated recursively as:
       weighted_average[0] = arg[0];
       weighted_average[i] = (1-alpha)*weighted_average[i-1] + alpha*arg[i].

    When ignore_na is False (default), weights are based on absolute positions.
    For example, the weights of x and y used in calculating the final weighted
    average of [x, None, y] are (1-alpha)**2 and 1 (if adjust is True), and
    (1-alpha)**2 and alpha (if adjust is False).

    When ignore_na is True (reproducing pre-0.15.0 behavior), weights are based
    on relative positions. For example, the weights of x and y used in
    calculating the final weighted average of [x, None, y] are 1-alpha and 1
    (if adjust is True), and 1-alpha and alpha (if adjust is False).

    More details can be found at
    http://pandas.pydata.org/pandas-docs/stable/user_guide/computation.html#exponentially-weighted-windows

    Examples
    --------

    >>> df = pd.DataFrame({'B': [0, 1, 2, np.nan, 4]})
    >>> df
         B
    0  0.0
    1  1.0
    2  2.0
    3  NaN
    4  4.0

    >>> df.ewm(com=0.5).mean()
              B
    0  0.000000
    1  0.750000
    2  1.615385
    3  1.615385
    4  3.670213
    """
    _attributes = ["com", "min_periods", "adjust", "ignore_na", "axis"]

    def __init__(
        self,
        obj,
        com=None,
        span=None,
        halflife=None,
        alpha=None,
        min_periods=0,
        adjust=True,
        ignore_na=False,
        axis=0,
    ):
        self.obj = obj
        self.com = _get_center_of_mass(com, span, halflife, alpha)
        self.min_periods = min_periods
        self.adjust = adjust
        self.ignore_na = ignore_na
        self.axis = axis
        self.on = None

    @property
    def _constructor(self):
        return EWM

    _agg_see_also_doc = dedent(
        """
    See Also
    --------
    pandas.DataFrame.rolling.aggregate
    """
    )

    _agg_examples_doc = dedent(
        """
    Examples
    --------

    >>> df = pd.DataFrame(np.random.randn(10, 3), columns=['A', 'B', 'C'])
    >>> df
              A         B         C
    0 -2.385977 -0.102758  0.438822
    1 -1.004295  0.905829 -0.954544
    2  0.735167 -0.165272 -1.619346
    3 -0.702657 -1.340923 -0.706334
    4 -0.246845  0.211596 -0.901819
    5  2.463718  3.157577 -1.380906
    6 -1.142255  2.340594 -0.039875
    7  1.396598 -1.647453  1.677227
    8 -0.543425  1.761277 -0.220481
    9 -0.640505  0.289374 -1.550670

    >>> df.ewm(alpha=0.5).mean()
              A         B         C
    0 -2.385977 -0.102758  0.438822
    1 -1.464856  0.569633 -0.490089
    2 -0.207700  0.149687 -1.135379
    3 -0.471677 -0.645305 -0.906555
    4 -0.355635 -0.203033 -0.904111
    5  1.076417  1.503943 -1.146293
    6 -0.041654  1.925562 -0.588728
    7  0.680292  0.132049  0.548693
    8  0.067236  0.948257  0.163353
    9 -0.286980  0.618493 -0.694496
    """
    )

    @Substitution(
        see_also=_agg_see_also_doc,
        examples=_agg_examples_doc,
        versionadded="",
        klass="Series/Dataframe",
        axis="",
    )
    @Appender(_shared_docs["aggregate"])
    def aggregate(self, arg, *args, **kwargs):
        return super().aggregate(arg, *args, **kwargs)

    agg = aggregate

    def _apply(self, func, **kwargs):
        """
        Rolling statistical measure using supplied function. Designed to be
        used with passed-in Cython array-based functions.

        Parameters
        ----------
        func : str/callable to apply

        Returns
        -------
        y : same type as input argument
        """
        blocks, obj = self._create_blocks()
        block_list = list(blocks)

        results = []
        exclude = []
        for i, b in enumerate(blocks):
            try:
                values = self._prep_values(b.values)

            except (TypeError, NotImplementedError):
                if isinstance(obj, ABCDataFrame):
                    exclude.extend(b.columns)
                    del block_list[i]
                    continue
                else:
                    raise DataError("No numeric types to aggregate")

            if values.size == 0:
                results.append(values.copy())
                continue

            # if we have a string function name, wrap it
            if isinstance(func, str):
                cfunc = getattr(libwindow, func, None)
                if cfunc is None:
                    raise ValueError(
                        "we do not support this function "
                        "in libwindow.{func}".format(func=func)
                    )

                def func(arg):
                    return cfunc(
                        arg,
                        self.com,
                        int(self.adjust),
                        int(self.ignore_na),
                        int(self.min_periods),
                    )

            results.append(np.apply_along_axis(func, self.axis, values))

        return self._wrap_results(results, block_list, obj, exclude)

    @Substitution(name="ewm")
    @Appender(_doc_template)
    def mean(self, *args, **kwargs):
        """
        Exponential weighted moving average.

        Parameters
        ----------
        *args, **kwargs
            Arguments and keyword arguments to be passed into func.
        """
        nv.validate_window_func("mean", args, kwargs)
        return self._apply("ewma", **kwargs)

    @Substitution(name="ewm")
    @Appender(_doc_template)
    @Appender(_bias_template)
    def std(self, bias=False, *args, **kwargs):
        """
        Exponential weighted moving stddev.
        """
        nv.validate_window_func("std", args, kwargs)
        return _zsqrt(self.var(bias=bias, **kwargs))

    vol = std

    @Substitution(name="ewm")
    @Appender(_doc_template)
    @Appender(_bias_template)
    def var(self, bias=False, *args, **kwargs):
        """
        Exponential weighted moving variance.
        """
        nv.validate_window_func("var", args, kwargs)

        def f(arg):
            return libwindow.ewmcov(
                arg,
                arg,
                self.com,
                int(self.adjust),
                int(self.ignore_na),
                int(self.min_periods),
                int(bias),
            )

        return self._apply(f, **kwargs)

    @Substitution(name="ewm")
    @Appender(_doc_template)
    @Appender(_pairwise_template)
    def cov(self, other=None, pairwise=None, bias=False, **kwargs):
        """
        Exponential weighted sample covariance.
        """
        if other is None:
            other = self._selected_obj
            # only default unset
            pairwise = True if pairwise is None else pairwise
        other = self._shallow_copy(other)

        def _get_cov(X, Y):
            X = self._shallow_copy(X)
            Y = self._shallow_copy(Y)
            cov = libwindow.ewmcov(
                X._prep_values(),
                Y._prep_values(),
                self.com,
                int(self.adjust),
                int(self.ignore_na),
                int(self.min_periods),
                int(bias),
            )
            return X._wrap_result(cov)

        return _flex_binary_moment(
            self._selected_obj, other._selected_obj, _get_cov, pairwise=bool(pairwise)
        )

    @Substitution(name="ewm")
    @Appender(_doc_template)
    @Appender(_pairwise_template)
    def corr(self, other=None, pairwise=None, **kwargs):
        """
        Exponential weighted sample correlation.
        """
        if other is None:
            other = self._selected_obj
            # only default unset
            pairwise = True if pairwise is None else pairwise
        other = self._shallow_copy(other)

        def _get_corr(X, Y):
            X = self._shallow_copy(X)
            Y = self._shallow_copy(Y)

            def _cov(x, y):
                return libwindow.ewmcov(
                    x,
                    y,
                    self.com,
                    int(self.adjust),
                    int(self.ignore_na),
                    int(self.min_periods),
                    1,
                )

            x_values = X._prep_values()
            y_values = Y._prep_values()
            with np.errstate(all="ignore"):
                cov = _cov(x_values, y_values)
                x_var = _cov(x_values, x_values)
                y_var = _cov(y_values, y_values)
                corr = cov / _zsqrt(x_var * y_var)
            return X._wrap_result(corr)

        return _flex_binary_moment(
            self._selected_obj, other._selected_obj, _get_corr, pairwise=bool(pairwise)
        )


# Helper Funcs


def _flex_binary_moment(arg1, arg2, f, pairwise=False):

    if not (
        isinstance(arg1, (np.ndarray, ABCSeries, ABCDataFrame))
        and isinstance(arg2, (np.ndarray, ABCSeries, ABCDataFrame))
    ):
        raise TypeError(
            "arguments to moment function must be of type "
            "np.ndarray/Series/DataFrame"
        )

    if isinstance(arg1, (np.ndarray, ABCSeries)) and isinstance(
        arg2, (np.ndarray, ABCSeries)
    ):
        X, Y = _prep_binary(arg1, arg2)
        return f(X, Y)

    elif isinstance(arg1, ABCDataFrame):
        from pandas import DataFrame

        def dataframe_from_int_dict(data, frame_template):
            result = DataFrame(data, index=frame_template.index)
            if len(result.columns) > 0:
                result.columns = frame_template.columns[result.columns]
            return result

        results = {}
        if isinstance(arg2, ABCDataFrame):
            if pairwise is False:
                if arg1 is arg2:
                    # special case in order to handle duplicate column names
                    for i, col in enumerate(arg1.columns):
                        results[i] = f(arg1.iloc[:, i], arg2.iloc[:, i])
                    return dataframe_from_int_dict(results, arg1)
                else:
                    if not arg1.columns.is_unique:
                        raise ValueError("'arg1' columns are not unique")
                    if not arg2.columns.is_unique:
                        raise ValueError("'arg2' columns are not unique")
                    with warnings.catch_warnings(record=True):
                        warnings.simplefilter("ignore", RuntimeWarning)
                        X, Y = arg1.align(arg2, join="outer")
                    X = X + 0 * Y
                    Y = Y + 0 * X

                    with warnings.catch_warnings(record=True):
                        warnings.simplefilter("ignore", RuntimeWarning)
                        res_columns = arg1.columns.union(arg2.columns)
                    for col in res_columns:
                        if col in X and col in Y:
                            results[col] = f(X[col], Y[col])
                    return DataFrame(results, index=X.index, columns=res_columns)
            elif pairwise is True:
                results = defaultdict(dict)
                for i, k1 in enumerate(arg1.columns):
                    for j, k2 in enumerate(arg2.columns):
                        if j < i and arg2 is arg1:
                            # Symmetric case
                            results[i][j] = results[j][i]
                        else:
                            results[i][j] = f(
                                *_prep_binary(arg1.iloc[:, i], arg2.iloc[:, j])
                            )

                from pandas import MultiIndex, concat

                result_index = arg1.index.union(arg2.index)
                if len(result_index):

                    # construct result frame
                    result = concat(
                        [
                            concat(
                                [results[i][j] for j, c in enumerate(arg2.columns)],
                                ignore_index=True,
                            )
                            for i, c in enumerate(arg1.columns)
                        ],
                        ignore_index=True,
                        axis=1,
                    )
                    result.columns = arg1.columns

                    # set the index and reorder
                    if arg2.columns.nlevels > 1:
                        result.index = MultiIndex.from_product(
                            arg2.columns.levels + [result_index]
                        )
                        result = result.reorder_levels([2, 0, 1]).sort_index()
                    else:
                        result.index = MultiIndex.from_product(
                            [range(len(arg2.columns)), range(len(result_index))]
                        )
                        result = result.swaplevel(1, 0).sort_index()
                        result.index = MultiIndex.from_product(
                            [result_index] + [arg2.columns]
                        )
                else:

                    # empty result
                    result = DataFrame(
                        index=MultiIndex(
                            levels=[arg1.index, arg2.columns], codes=[[], []]
                        ),
                        columns=arg2.columns,
                        dtype="float64",
                    )

                # reset our index names to arg1 names
                # reset our column names to arg2 names
                # careful not to mutate the original names
                result.columns = result.columns.set_names(arg1.columns.names)
                result.index = result.index.set_names(
                    result_index.names + arg2.columns.names
                )

                return result

            else:
                raise ValueError("'pairwise' is not True/False")
        else:
            results = {
                i: f(*_prep_binary(arg1.iloc[:, i], arg2))
                for i, col in enumerate(arg1.columns)
            }
            return dataframe_from_int_dict(results, arg1)

    else:
        return _flex_binary_moment(arg2, arg1, f)


def _get_center_of_mass(comass, span, halflife, alpha):
    valid_count = com.count_not_none(comass, span, halflife, alpha)
    if valid_count > 1:
        raise ValueError("comass, span, halflife, and alpha " "are mutually exclusive")

    # Convert to center of mass; domain checks ensure 0 < alpha <= 1
    if comass is not None:
        if comass < 0:
            raise ValueError("comass must satisfy: comass >= 0")
    elif span is not None:
        if span < 1:
            raise ValueError("span must satisfy: span >= 1")
        comass = (span - 1) / 2.0
    elif halflife is not None:
        if halflife <= 0:
            raise ValueError("halflife must satisfy: halflife > 0")
        decay = 1 - np.exp(np.log(0.5) / halflife)
        comass = 1 / decay - 1
    elif alpha is not None:
        if alpha <= 0 or alpha > 1:
            raise ValueError("alpha must satisfy: 0 < alpha <= 1")
        comass = (1.0 - alpha) / alpha
    else:
        raise ValueError("Must pass one of comass, span, halflife, or alpha")

    return float(comass)


def _offset(window, center):
    # TODO: (MATT) If the window is a BaseIndexer subclass,
    #  we need to pass in the materialized window
    if not is_integer(window):
        window = len(window)
    offset = (window - 1) / 2.0 if center else 0
    try:
        return int(offset)
    except TypeError:
        return offset.astype(int)


def _require_min_periods(p):
    def _check_func(minp, window):
        if minp is None:
            return window
        else:
            return max(p, minp)

    return _check_func


def _use_window(minp, window):
    if minp is None:
        return window
    else:
        return minp


def _zsqrt(x):
    with np.errstate(all="ignore"):
        result = np.sqrt(x)
        mask = x < 0

    if isinstance(x, ABCDataFrame):
        if mask.values.any():
            result[mask] = 0
    else:
        if mask.any():
            result[mask] = 0

    return result


def _prep_binary(arg1, arg2):
    if not isinstance(arg2, type(arg1)):
        raise Exception("Input arrays must be of the same type!")

    # mask out values, this also makes a common index...
    X = arg1 + 0 * arg2
    Y = arg2 + 0 * arg1

    return X, Y


# Top-level exports


def rolling(obj, win_type=None, **kwds):
    if not isinstance(obj, (ABCSeries, ABCDataFrame)):
        raise TypeError("invalid type: %s" % type(obj))

    if win_type is not None:
        return Window(obj, win_type=win_type, **kwds)

    return Rolling(obj, **kwds)


rolling.__doc__ = Window.__doc__


def expanding(obj, **kwds):
    if not isinstance(obj, (ABCSeries, ABCDataFrame)):
        raise TypeError("invalid type: %s" % type(obj))

    return Expanding(obj, **kwds)


expanding.__doc__ = Expanding.__doc__


def ewm(obj, **kwds):
    if not isinstance(obj, (ABCSeries, ABCDataFrame)):
        raise TypeError("invalid type: %s" % type(obj))

    return EWM(obj, **kwds)


ewm.__doc__ = EWM.__doc__<|MERGE_RESOLUTION|>--- conflicted
+++ resolved
@@ -486,17 +486,12 @@
 
         If its an offset then this will be the time period of each window. Each
         window will be a variable sized based on the observations included in
-<<<<<<< HEAD
-        the time-period. This is only valid for datetimelike indexes. This is
-        new in 0.19.0
+        the time-period. This is only valid for datetimelike indexes.
 
         If a BaseIndexer subclass is passed, calculates the window boundaries
         based on the defined ``get_window_bounds`` method. Additional rolling
         keyword arguments, namely `min_periods`, `center`, `win_type`, and
         `closed` will be passed to `get_window_bounds`.
-=======
-        the time-period. This is only valid for datetimelike indexes.
->>>>>>> e8b01505
     min_periods : int, default None
         Minimum number of observations in window required to have a value
         (otherwise result is NA). For a window that is specified by an offset,
